"""Tests for RFSoC driver"""

import numpy as np
import pytest
import qibosoq.components.base as rfsoc
import qibosoq.components.pulses as rfsoc_pulses

from qibolab import AcquisitionType, AveragingMode, ExecutionParameters, create_platform
from qibolab.instruments.rfsoc import (
    convert_pulse,
    convert_qubit,
    convert_sweep,
    convert_units_sweeper,
)
from qibolab.platform import Qubit
from qibolab.pulses import Drag, Gaussian, Pulse, PulseSequence, PulseType, Rectangular
from qibolab.result import (
    AveragedIntegratedResults,
    AveragedSampleResults,
    IntegratedResults,
)
from qibolab.sweeper import Parameter, Sweeper, SweeperType


def test_convert_qubit(dummy_qrc):
    """Tests conversion from `qibolab.platforms.abstract.Qubit` to `rfsoc.Qubit`.

    Test conversion for flux qubit and for non-flux qubit.
    """
    platform = create_platform("rfsoc")
    qubit = platform.qubits[0]
    qubit.flux.port = platform.instruments[0][4]
    qubit.flux.offset = 0.05
    qubit = convert_qubit(qubit)
    targ = rfsoc.Qubit(0.05, 4)

    assert qubit == targ

    platform = create_platform("rfsoc")
    qubit = platform.qubits[0]
    qubit.flux = None
    qubit = convert_qubit(qubit)
    targ = rfsoc.Qubit(0.0, None)

    assert qubit == targ


def test_convert_pulse(dummy_qrc):
    """Tests conversion from `qibolab.pulses.Pulse` to `rfsoc.Pulse`.

    Test drive pulse (gaussian and drag), and readout with LO.
    """
    platform = create_platform("rfsoc")
    controller = platform.instruments[0]
    qubit = platform.qubits[0]
    qubit.drive.port = controller[4]
    qubit.readout.port = controller[2]
    qubit.feedback.port = controller[1]
    qubit.readout.local_oscillator.frequency = 1e6

    pulse = Pulse(0, 40, 0.9, 50e6, 0, Drag(5, 2), 0, PulseType.DRIVE, 0)
<<<<<<< HEAD
    targ = rfsoc.Pulse(50, 0.9, 0, 0, 0.04, pulse.serial, "drive", 4, None, "drag", 5, 2)
    assert convert_pulse(pulse, platform.qubits, 0) == targ

    pulse = Pulse(0, 40, 0.9, 50e6, 0, Gaussian(2), 0, PulseType.DRIVE, 0)
    targ = rfsoc.Pulse(50, 0.9, 0, 0, 0.04, pulse.serial, "drive", 4, None, "gaussian", 2)
    assert convert_pulse(pulse, platform.qubits, 0) == targ

    pulse = Pulse(0, 40, 0.9, 50e6, 0, Rectangular(), 0, PulseType.READOUT, 0)
    targ = rfsoc.Pulse(49, 0.9, 0, 0, 0.04, pulse.serial, "readout", 2, 1, "rectangular")
    assert convert_pulse(pulse, platform.qubits, 0) == targ
=======
    targ = rfsoc_pulses.Drag(50, 0.9, 0, 0, 0.04, pulse.serial, "drive", 4, None, rel_sigma=5, beta=2)
    assert convert_pulse(pulse, platform.qubits) == targ

    pulse = Pulse(0, 40, 0.9, 50e6, 0, Gaussian(2), 0, PulseType.DRIVE, 0)
    targ = rfsoc_pulses.Gaussian(50, 0.9, 0, 0, 0.04, pulse.serial, "drive", 4, None, rel_sigma=2)
    assert convert_pulse(pulse, platform.qubits) == targ

    pulse = Pulse(0, 40, 0.9, 50e6, 0, Rectangular(), 0, PulseType.READOUT, 0)
    targ = rfsoc_pulses.Rectangular(49, 0.9, 0, 0, 0.04, pulse.serial, "readout", 2, 1)
    assert convert_pulse(pulse, platform.qubits) == targ
>>>>>>> cc1cf428


def test_convert_units_sweeper(dummy_qrc):
    """Tests units conversion for `rfsoc.Sweeper` objects.

    Test frequency conversion (with and without LO), start and relative phase sweepers.
    """
    platform = create_platform("rfsoc")
    qubit = platform.qubits[0]
    qubit.drive.ports = [("name", 4)]
    qubit.readout.ports = [("name", 2)]
    qubit.feedback.ports = [("name", 1)]
    qubit.readout.local_oscillator._frequency = 1e6

    seq = PulseSequence()
    pulse0 = Pulse(0, 40, 0.9, 50e6, 0, Gaussian(2), 0, PulseType.DRIVE, 0)
    pulse1 = Pulse(40, 40, 0.9, 50e6, 0, Rectangular(), 0, PulseType.READOUT, 0)
    seq.add(pulse0)
    seq.add(pulse1)

    # frequency sweeper
    sweeper = rfsoc.Sweeper(parameters=[rfsoc.Parameter.FREQUENCY], indexes=[1], starts=[0], stops=[10e6], expts=100)
    convert_units_sweeper(sweeper, seq, platform.qubits)

    assert sweeper.starts == [-1]
    assert sweeper.stops == [9]

    qubit.readout.local_oscillator.frequency = 0
    sweeper = rfsoc.Sweeper(parameters=[rfsoc.Parameter.FREQUENCY], indexes=[1], starts=[0], stops=[10e6], expts=100)
    convert_units_sweeper(sweeper, seq, platform.qubits)
    assert sweeper.starts == [0]
    assert sweeper.stops == [10]

    # start sweeper
    sweeper = rfsoc.Sweeper(
        parameters=[rfsoc.Parameter.DELAY, rfsoc.Parameter.DELAY],
        indexes=[0, 1],
        starts=[0, 40],
        stops=[100, 140],
        expts=100,
    )
    convert_units_sweeper(sweeper, seq, platform.qubits)
    assert sweeper.starts == [0, 0.04]
    assert sweeper.stops == [0.1, 0.14]

    # phase sweeper
    sweeper = rfsoc.Sweeper(
        parameters=[rfsoc.Parameter.RELATIVE_PHASE], indexes=[0], starts=[0], stops=[np.pi], expts=180
    )
    convert_units_sweeper(sweeper, seq, platform.qubits)
    assert sweeper.starts == [0]
    assert sweeper.stops == [180]


def test_convert_sweep(dummy_qrc):
    """Test conversion between `Sweeper` and `rfsoc.Sweeper` objects.

    Test bias sweep, amplitude error, frequency sweep, duration, start.
    """
    platform = create_platform("rfsoc")
    qubit = platform.qubits[0]
    qubit.flux.offset = 0.05
    qubit.flux.ports = [("name", 4)]
    qubit.drive.ports = [("name", 4)]
    qubit.readout.ports = [("name", 2)]

    seq = PulseSequence()
    pulse0 = Pulse(0, 40, 0.9, 50e6, 0, Gaussian(2), 0, PulseType.DRIVE, 0)
    pulse1 = Pulse(40, 40, 0.9, 50e6, 0, Rectangular(), 0, PulseType.READOUT, 0)
    seq.add(pulse0)
    seq.add(pulse1)

    sweeper = Sweeper(parameter=Parameter.bias, values=np.arange(-0.5, +0.5, 0.1), qubits=[qubit])
    rfsoc_sweeper = convert_sweep(sweeper, seq, platform.qubits)
    targ = rfsoc.Sweeper(expts=10, parameters=[rfsoc.Parameter.BIAS], starts=[-0.5], stops=[0.4], indexes=[0])
    assert targ.expts == rfsoc_sweeper.expts
    assert targ.parameters == rfsoc_sweeper.parameters
    assert targ.starts == rfsoc_sweeper.starts
    assert targ.stops == np.round(rfsoc_sweeper.stops, 2)
    assert targ.indexes == rfsoc_sweeper.indexes
    sweeper = Sweeper(
        parameter=Parameter.bias, values=np.arange(-0.5, +0.5, 0.1), qubits=[qubit], type=SweeperType.OFFSET
    )
    rfsoc_sweeper = convert_sweep(sweeper, seq, platform.qubits)
    targ = rfsoc.Sweeper(expts=10, parameters=[rfsoc.Parameter.BIAS], starts=[-0.45], stops=[0.45], indexes=[0])
    assert targ.expts == rfsoc_sweeper.expts
    assert targ.parameters == rfsoc_sweeper.parameters
    assert targ.starts == rfsoc_sweeper.starts
    assert targ.stops == np.round(rfsoc_sweeper.stops, 2)
    assert targ.indexes == rfsoc_sweeper.indexes

    qubit.flux.offset = 0.5
    sweeper = Sweeper(parameter=Parameter.bias, values=np.arange(0, +1, 0.1), qubits=[qubit], type=SweeperType.OFFSET)
    with pytest.raises(ValueError):
        rfsoc_sweeper = convert_sweep(sweeper, seq, platform.qubits)

    sweeper = Sweeper(parameter=Parameter.frequency, values=np.arange(0, 100, 1), pulses=[pulse0])
    rfsoc_sweeper = convert_sweep(sweeper, seq, platform.qubits)
    targ = rfsoc.Sweeper(expts=100, parameters=[rfsoc.Parameter.FREQUENCY], starts=[0], stops=[99], indexes=[0])
    assert rfsoc_sweeper == targ

    sweeper = Sweeper(parameter=Parameter.duration, values=np.arange(40, 100, 1), pulses=[pulse0])
    rfsoc_sweeper = convert_sweep(sweeper, seq, platform.qubits)
    targ = rfsoc.Sweeper(
        expts=60,
        parameters=[rfsoc.Parameter.DURATION, rfsoc.Parameter.DELAY],
        starts=[40, 40],
        stops=[99, 99],
        indexes=[0, 1],
    )
    assert rfsoc_sweeper == targ

    sweeper = Sweeper(parameter=Parameter.start, values=np.arange(0, 10, 1), pulses=[pulse0])
    rfsoc_sweeper = convert_sweep(sweeper, seq, platform.qubits)
    targ = rfsoc.Sweeper(
        expts=10,
        parameters=[rfsoc.Parameter.DELAY],
        starts=[0],
        stops=[9],
        indexes=[0],
    )
    assert rfsoc_sweeper == targ


def test_rfsoc_init(dummy_qrc):
    """Tests instrument can initilize and its attribute are assigned"""
    platform = create_platform("rfsoc")
    instrument = platform.instruments[0]

    assert instrument.host == "0.0.0.0"
    assert instrument.port == 0
    assert isinstance(instrument.cfg, rfsoc.Config)


def test_play(mocker, dummy_qrc):
    platform = create_platform("rfsoc")
    instrument = platform.instruments[0]

    seq = PulseSequence()
    pulse0 = Pulse(0, 40, 0.9, 50e6, 0, Gaussian(2), 0, PulseType.DRIVE, 0)
    pulse1 = Pulse(40, 40, 0.9, 50e6, 0, Rectangular(), 0, PulseType.READOUT, 0)
    seq.add(pulse0)
    seq.add(pulse1)

    nshots = 100
    server_results = ([[np.random.rand(nshots)]], [[np.random.rand(nshots)]])
    mocker.patch("qibolab.instruments.rfsoc.RFSoC._open_connection", return_value=server_results)
    parameters = ExecutionParameters(
        nshots=nshots, acquisition_type=AcquisitionType.DISCRIMINATION, averaging_mode=AveragingMode.SINGLESHOT
    )
    results = instrument.play(platform.qubits, seq, parameters)
    assert pulse1.serial in results.keys()

    parameters = ExecutionParameters(
        nshots=nshots, acquisition_type=AcquisitionType.INTEGRATION, averaging_mode=AveragingMode.SINGLESHOT
    )
    results = instrument.play(platform.qubits, seq, parameters)
    assert pulse1.serial in results.keys()

    parameters = ExecutionParameters(
        nshots=nshots, acquisition_type=AcquisitionType.DISCRIMINATION, averaging_mode=AveragingMode.CYCLIC
    )
    results = instrument.play(platform.qubits, seq, parameters)
    assert pulse1.serial in results.keys()


def test_sweep(mocker, dummy_qrc):
    platform = create_platform("rfsoc")
    instrument = platform.instruments[0]
    qubit = platform.qubits[0]
    qubit.flux.offset = 0.05
    qubit.flux.ports = [("name", 4)]

    seq = PulseSequence()
    pulse0 = Pulse(0, 40, 0.9, 50e6, 0, Gaussian(2), 0, PulseType.DRIVE, 0)
    pulse1 = Pulse(40, 40, 0.9, 50e6, 0, Rectangular(), 0, PulseType.READOUT, 0)
    seq.add(pulse0)
    seq.add(pulse1)
    sweeper0 = Sweeper(parameter=Parameter.frequency, values=np.arange(0, 100, 1), pulses=[pulse0])
    sweeper1 = Sweeper(parameter=Parameter.bias, values=np.arange(0, 0.1, 0.01), qubits=[qubit])

    nshots = 100
    server_results = ([[np.random.rand(nshots)]], [[np.random.rand(nshots)]])
    mocker.patch("qibolab.instruments.rfsoc.RFSoC._open_connection", return_value=server_results)
    parameters = ExecutionParameters(
        nshots=nshots, acquisition_type=AcquisitionType.DISCRIMINATION, averaging_mode=AveragingMode.SINGLESHOT
    )
    results = instrument.sweep(platform.qubits, seq, parameters, sweeper0, sweeper1)
    assert pulse1.serial in results.keys()

    parameters = ExecutionParameters(
        nshots=nshots, acquisition_type=AcquisitionType.INTEGRATION, averaging_mode=AveragingMode.SINGLESHOT
    )
    results = instrument.sweep(platform.qubits, seq, parameters, sweeper0, sweeper1)
    assert pulse1.serial in results.keys()

    parameters = ExecutionParameters(
        nshots=nshots, acquisition_type=AcquisitionType.DISCRIMINATION, averaging_mode=AveragingMode.CYCLIC
    )
    results = instrument.sweep(platform.qubits, seq, parameters, sweeper0, sweeper1)
    assert pulse1.serial in results.keys()


def test_validate_input_command(dummy_qrc):
    platform = create_platform("rfsoc")
    instrument = platform.instruments[0]

    seq = PulseSequence()
    pulse0 = Pulse(0, 40, 0.9, 50e6, 0, Gaussian(2), 0, PulseType.DRIVE, 0)
    pulse1 = Pulse(40, 40, 0.9, 50e6, 0, Rectangular(), 0, PulseType.READOUT, 0)
    seq.add(pulse0)
    seq.add(pulse1)

    parameters = ExecutionParameters(acquisition_type=AcquisitionType.RAW)
    with pytest.raises(NotImplementedError):
        results = instrument.play(platform.qubits, seq, parameters)

    parameters = ExecutionParameters(fast_reset=True)
    with pytest.raises(NotImplementedError):
        results = instrument.play(platform.qubits, seq, parameters)

    seq2 = seq.copy()
    seq2[0].duration = 5
    parameters = ExecutionParameters()
    with pytest.raises(ValueError):
        results = instrument.play(platform.qubits, seq2, parameters)


def test_update_cfg(mocker, dummy_qrc):
    platform = create_platform("rfsoc")
    instrument = platform.instruments[0]

    seq = PulseSequence()
    pulse0 = Pulse(0, 40, 0.9, 50e6, 0, Gaussian(2), 0, PulseType.DRIVE, 0)
    pulse1 = Pulse(40, 40, 0.9, 50e6, 0, Rectangular(), 0, PulseType.READOUT, 0)
    seq.add(pulse0)
    seq.add(pulse1)

    nshots = 333
    relax_time = 1e6
    server_results = ([[np.random.rand(nshots)]], [[np.random.rand(nshots)]])
    mocker.patch("qibolab.instruments.rfsoc.RFSoC._open_connection", return_value=server_results)
    parameters = ExecutionParameters(
        nshots=nshots,
        acquisition_type=AcquisitionType.DISCRIMINATION,
        averaging_mode=AveragingMode.SINGLESHOT,
        relaxation_time=relax_time,
    )
    results = instrument.play(platform.qubits, seq, parameters)
    assert instrument.cfg.reps == nshots
    relax_time = relax_time * 1e-3
    assert instrument.cfg.repetition_duration == relax_time


def test_classify_shots(dummy_qrc):
    """Creates fake IQ values and check classification works as expected"""
    qubit0 = Qubit(name="q0", threshold=1, iq_angle=np.pi / 2)
    qubit1 = Qubit(
        name="q1",
    )
    i_val = [0] * 7
    q_val = [-5, -1.5, -0.5, 0, 0.5, 1.5, 5]

    platform = create_platform("rfsoc")
    instrument = platform.instruments[0]

    shots = instrument.classify_shots(i_val, q_val, qubit0)
    target_shots = np.array([1, 1, 0, 0, 0, 0, 0])

    assert (target_shots == shots).all()
    assert instrument.classify_shots(i_val, q_val, qubit1) is None


def test_merge_sweep_results(dummy_qrc):
    """Creates fake dictionary of results and check merging works as expected"""
    dict_a = {"serial1": AveragedIntegratedResults(np.array([0 + 1j * 1]))}
    dict_b = {
        "serial1": AveragedIntegratedResults(np.array([4 + 1j * 4])),
        "serial2": AveragedIntegratedResults(np.array([5 + 1j * 5])),
    }
    dict_c = {}
    targ_dict = {
        "serial1": AveragedIntegratedResults(np.array([0 + 1j * 1, 4 + 1j * 4])),
        "serial2": AveragedIntegratedResults(np.array([5 + 1j * 5])),
    }

    platform = create_platform("rfsoc")
    instrument = platform.instruments[0]

    out_dict1 = instrument.merge_sweep_results(dict_a, dict_b)
    out_dict2 = instrument.merge_sweep_results(dict_c, dict_a)

    assert targ_dict.keys() == out_dict1.keys()
    assert (out_dict1["serial1"].serialize["MSR[V]"] == targ_dict["serial1"].serialize["MSR[V]"]).all()
    assert (out_dict1["serial1"].serialize["MSR[V]"] == targ_dict["serial1"].serialize["MSR[V]"]).all()

    assert dict_a.keys() == out_dict2.keys()
    assert (out_dict2["serial1"].serialize["MSR[V]"] == dict_a["serial1"].serialize["MSR[V]"]).all()
    assert (out_dict2["serial1"].serialize["MSR[V]"] == dict_a["serial1"].serialize["MSR[V]"]).all()


def test_get_if_python_sweep(dummy_qrc):
    """Creates pulse sequences and check if they can be swept by the firmware.

    Qibosoq does not support sweep on readout frequency, more than one sweep
    at the same time, sweep on channels where multiple pulses are sent.
    If Qibosoq does not support the sweep, the driver will use a python loop
    """

    platform = create_platform("rfsoc")
    instrument = platform.instruments[0]

    sequence_1 = PulseSequence()
    sequence_1.add(platform.create_RX_pulse(qubit=0, start=0))
    sequence_1.add(platform.create_MZ_pulse(qubit=0, start=100))

    sweep1 = Sweeper(parameter=Parameter.frequency, values=np.arange(10, 100, 10), pulses=[sequence_1[0]])
    sweep2 = Sweeper(parameter=Parameter.frequency, values=np.arange(10, 100, 10), pulses=[sequence_1[1]])
    sweep3 = Sweeper(parameter=Parameter.amplitude, values=np.arange(0.01, 0.5, 0.1), pulses=[sequence_1[1]])
    sweep1 = convert_sweep(sweep1, sequence_1, platform.qubits)
    sweep2 = convert_sweep(sweep2, sequence_1, platform.qubits)
    sweep3 = convert_sweep(sweep3, sequence_1, platform.qubits)

    assert instrument.get_if_python_sweep(sequence_1, sweep2)
    assert not instrument.get_if_python_sweep(sequence_1, sweep1)
    assert not instrument.get_if_python_sweep(sequence_1, sweep3)

    sequence_2 = PulseSequence()
    sequence_2.add(platform.create_RX_pulse(qubit=0, start=0))

    sweep1 = Sweeper(parameter=Parameter.frequency, values=np.arange(10, 100, 10), pulses=[sequence_2[0]])
    sweep2 = Sweeper(parameter=Parameter.amplitude, values=np.arange(0.01, 0.5, 0.1), pulses=[sequence_2[0]])
    sweep1 = convert_sweep(sweep1, sequence_2, platform.qubits)
    sweep2 = convert_sweep(sweep2, sequence_2, platform.qubits)

    assert not instrument.get_if_python_sweep(sequence_2, sweep1)
    assert not instrument.get_if_python_sweep(sequence_2, sweep1, sweep2)

    # TODO repetition
    platform = create_platform("rfsoc")
    instrument = platform.instruments[0]

    sequence_1 = PulseSequence()
    sequence_1.add(platform.create_RX_pulse(qubit=0, start=0))
    sweep1 = Sweeper(parameter=Parameter.frequency, values=np.arange(10, 100, 10), pulses=[sequence_1[0]])
    sweep2 = Sweeper(parameter=Parameter.relative_phase, values=np.arange(0, 1, 0.01), pulses=[sequence_1[0]])
    sweep3 = Sweeper(parameter=Parameter.bias, values=np.arange(-0.1, 0.1, 0.001), qubits=[platform.qubits[0]])
    sweep1 = convert_sweep(sweep1, sequence_1, platform.qubits)
    sweep2 = convert_sweep(sweep2, sequence_1, platform.qubits)
    sweep3 = convert_sweep(sweep3, sequence_1, platform.qubits)
    assert not instrument.get_if_python_sweep(sequence_1, sweep1, sweep2, sweep3)

    platform.qubits[0].flux.offset = 0.5
    sweep1 = Sweeper(parameter=Parameter.bias, values=np.arange(-1, 1, 0.1), qubits=[0])
    with pytest.raises(ValueError):
        sweep1 = convert_sweep(sweep1, sequence_1, platform.qubits)


def test_convert_av_sweep_results(dummy_qrc):
    """Qibosoq sends results using nested lists, check if the conversion
    to dictionary of AveragedResults, for averaged sweep, works as expected
    """

    platform = create_platform("rfsoc")
    instrument = platform.instruments[0]

    sequence = PulseSequence()
    sequence.add(platform.create_RX_pulse(qubit=0, start=0))
    sequence.add(platform.create_MZ_pulse(qubit=0, start=100))
    sequence.add(platform.create_MZ_pulse(qubit=0, start=200))
    sweep1 = Sweeper(parameter=Parameter.frequency, values=np.arange(10, 35, 10), pulses=[sequence[0]])
    sweep1 = convert_sweep(sweep1, sequence, platform.qubits)
    serial1 = sequence[1].serial
    serial2 = sequence[2].serial

    avgi = [[[1, 2, 3], [4, 1, 2]]]
    avgq = [[[7, 8, 9], [-1, -2, -3]]]

    execution_parameters = ExecutionParameters(
        acquisition_type=AcquisitionType.INTEGRATION, averaging_mode=AveragingMode.CYCLIC
    )
    out_dict = instrument.convert_sweep_results(sequence.ro_pulses, platform.qubits, avgi, avgq, execution_parameters)
    targ_dict = {
        serial1: AveragedIntegratedResults(np.array([1, 2, 3]) + 1j * np.array([7, 8, 9])),
        serial2: AveragedIntegratedResults(np.array([4, 1, 2]) + 1j * np.array([-1, -2, -3])),
    }

    assert (out_dict[serial1].serialize["i[V]"] == targ_dict[serial1].serialize["i[V]"]).all()
    assert (out_dict[serial1].serialize["q[V]"] == targ_dict[serial1].serialize["q[V]"]).all()
    assert (out_dict[serial2].serialize["i[V]"] == targ_dict[serial2].serialize["i[V]"]).all()
    assert (out_dict[serial2].serialize["q[V]"] == targ_dict[serial2].serialize["q[V]"]).all()


def test_convert_nav_sweep_results(dummy_qrc):
    """Qibosoq sends results using nested lists, check if the conversion
    to dictionary of ExecutionResults, for not averaged sweep, works as expected
    """
    platform = create_platform("rfsoc")
    instrument = platform.instruments[0]

    sequence = PulseSequence()
    sequence.add(platform.create_RX_pulse(qubit=0, start=0))
    sequence.add(platform.create_MZ_pulse(qubit=0, start=100))
    sequence.add(platform.create_MZ_pulse(qubit=0, start=200))
    sweep1 = Sweeper(parameter=Parameter.frequency, values=np.arange(10, 35, 10), pulses=[sequence[0]])
    sweep1 = convert_sweep(sweep1, sequence, platform.qubits)
    serial1 = sequence[1].serial
    serial2 = sequence[2].serial

    avgi = [[[[1, 1], [2, 2], [3, 3]], [[4, 4], [1, 1], [2, 2]]]]
    avgq = [[[[7, 7], [8, 8], [9, 9]], [[-1, -1], [-2, -2], [-3, -3]]]]

    execution_parameters = ExecutionParameters(
        acquisition_type=AcquisitionType.INTEGRATION, averaging_mode=AveragingMode.CYCLIC
    )
    out_dict = instrument.convert_sweep_results(sequence.ro_pulses, platform.qubits, avgi, avgq, execution_parameters)
    targ_dict = {
        serial1: AveragedIntegratedResults(np.array([1, 1, 2, 2, 3, 3]) + 1j * np.array([7, 7, 8, 8, 9, 9])),
        serial2: AveragedIntegratedResults(np.array([4, 4, 1, 1, 2, 2]) + 1j * np.array([-1, -1, -2, -2, -3, -3])),
    }

    assert (out_dict[serial1].serialize["i[V]"] == targ_dict[serial1].serialize["i[V]"]).all()
    assert (out_dict[serial1].serialize["q[V]"] == targ_dict[serial1].serialize["q[V]"]).all()
    assert (out_dict[serial2].serialize["i[V]"] == targ_dict[serial2].serialize["i[V]"]).all()
    assert (out_dict[serial2].serialize["q[V]"] == targ_dict[serial2].serialize["q[V]"]).all()


@pytest.mark.qpu
def test_call_executepulsesequence():
    """Executes a PulseSequence and check if result shape is as expected.
    Both for averaged results and not averaged results.
    """
    platform = create_platform("rfsoc")
    instrument = platform.instruments[0]

    sequence = PulseSequence()
    sequence.add(platform.create_RX_pulse(qubit=0, start=0))
    sequence.add(platform.create_MZ_pulse(qubit=0, start=100))

    i_vals_nav, q_vals_nav = instrument._execute_pulse_sequence(instrument.cfg, sequence, platform.qubits, 1, False)
    i_vals_av, q_vals_av = instrument._execute_pulse_sequence(instrument.cfg, sequence, platform.qubits, 1, True)

    assert np.shape(i_vals_nav) == (1, 1, 1000)
    assert np.shape(q_vals_nav) == (1, 1, 1000)
    assert np.shape(i_vals_av) == (1, 1)
    assert np.shape(q_vals_av) == (1, 1)


@pytest.mark.qpu
def test_call_execute_sweeps():
    """Executes a firmware sweep and check if result shape is as expected.
    Both for averaged results and not averaged results.
    """
    platform = create_platform("rfsoc")
    instrument = platform.instruments[0]

    sequence = PulseSequence()
    sequence.add(platform.create_RX_pulse(qubit=0, start=0))
    sequence.add(platform.create_MZ_pulse(qubit=0, start=100))
    sweep = Sweeper(parameter=Parameter.frequency, values=np.arange(10, 35, 10), pulses=[sequence[0]])
    expts = len(sweep.values)

    sweep = [convert_sweep(sweep, sequence, platform.qubits)]
    i_vals_nav, q_vals_nav = instrument._execute_sweeps(instrument.cfg, sequence, platform.qubits, sweep, 1, False)
    i_vals_av, q_vals_av = instrument._execute_sweeps(instrument.cfg, sequence, platform.qubits, sweep, 1, True)

    assert np.shape(i_vals_nav) == (1, 1, expts, 1000)
    assert np.shape(q_vals_nav) == (1, 1, expts, 1000)
    assert np.shape(i_vals_av) == (1, 1, expts)
    assert np.shape(q_vals_av) == (1, 1, expts)


@pytest.mark.qpu
def test_play_qpu():
    """Sends a PulseSequence using `play` and check results are what expected"""
    platform = create_platform("rfsoc")
    instrument = platform.instruments[0]

    sequence = PulseSequence()
    sequence.add(platform.create_RX_pulse(qubit=0, start=0))
    sequence.add(platform.create_MZ_pulse(qubit=0, start=100))

    out_dict = instrument.play(
        platform.qubits, sequence, ExecutionParameters(acquisition_type=AcquisitionType.INTEGRATION)
    )

    assert sequence[1].serial in out_dict
    assert isinstance(out_dict[sequence[1].serial], IntegratedResults)
    assert np.shape(out_dict[sequence[1].serial].voltage_i) == (1000,)


@pytest.mark.qpu
def test_sweep_qpu():
    """Sends a PulseSequence using `sweep` and check results are what expected"""
    platform = create_platform("rfsoc")
    instrument = platform.instruments[0]

    sequence = PulseSequence()
    sequence.add(platform.create_RX_pulse(qubit=0, start=0))
    sequence.add(platform.create_MZ_pulse(qubit=0, start=100))
    sweep = Sweeper(parameter=Parameter.frequency, values=np.arange(10, 35, 10), pulses=[sequence[0]])

    out_dict1 = instrument.sweep(
        platform.qubits,
        sequence,
        ExecutionParameters(relaxation_time=100_000, averaging_mode=AveragingMode.CYCLIC),
        sweep,
    )
    out_dict2 = instrument.sweep(
        platform.qubits,
        sequence,
        ExecutionParameters(
            relaxation_time=100_000,
            acquisition_type=AcquisitionType.INTEGRATION,
            averaging_mode=AveragingMode.SINGLESHOT,
        ),
        sweep,
    )

    assert sequence[1].serial in out_dict1
    assert sequence[1].serial in out_dict2
    assert isinstance(out_dict1[sequence[1].serial], AveragedSampleResults)
    assert isinstance(out_dict2[sequence[1].serial], IntegratedResults)
    assert np.shape(out_dict2[sequence[1].serial].voltage_i) == (1000, len(sweep.values))
    assert np.shape(out_dict1[sequence[1].serial].statistical_frequency) == (len(sweep.values),)


@pytest.mark.qpu
def test_python_reqursive_sweep():
    """Sends a PulseSequence directly to `python_reqursive_sweep` and check results are what expected"""
    platform = create_platform("rfsoc")
    instrument = platform.instruments[0]

    sequence = PulseSequence()
    sequence.add(platform.create_RX_pulse(qubit=0, start=0))
    sequence.add(platform.create_MZ_pulse(qubit=0, start=100))
    sweep1 = Sweeper(parameter=Parameter.amplitude, values=np.arange(0.01, 0.03, 10), pulses=[sequence[0]])
    sweep2 = Sweeper(parameter=Parameter.frequency, values=np.arange(10, 35, 10), pulses=[sequence[0]])

    out_dict = instrument.sweep(
        platform.qubits,
        sequence,
        ExecutionParameters(relaxation_time=100_000, averaging_mode=AveragingMode.CYCLIC),
        sweep1,
        sweep2,
    )

    assert sequence[1].serial in out_dict<|MERGE_RESOLUTION|>--- conflicted
+++ resolved
@@ -59,18 +59,6 @@
     qubit.readout.local_oscillator.frequency = 1e6
 
     pulse = Pulse(0, 40, 0.9, 50e6, 0, Drag(5, 2), 0, PulseType.DRIVE, 0)
-<<<<<<< HEAD
-    targ = rfsoc.Pulse(50, 0.9, 0, 0, 0.04, pulse.serial, "drive", 4, None, "drag", 5, 2)
-    assert convert_pulse(pulse, platform.qubits, 0) == targ
-
-    pulse = Pulse(0, 40, 0.9, 50e6, 0, Gaussian(2), 0, PulseType.DRIVE, 0)
-    targ = rfsoc.Pulse(50, 0.9, 0, 0, 0.04, pulse.serial, "drive", 4, None, "gaussian", 2)
-    assert convert_pulse(pulse, platform.qubits, 0) == targ
-
-    pulse = Pulse(0, 40, 0.9, 50e6, 0, Rectangular(), 0, PulseType.READOUT, 0)
-    targ = rfsoc.Pulse(49, 0.9, 0, 0, 0.04, pulse.serial, "readout", 2, 1, "rectangular")
-    assert convert_pulse(pulse, platform.qubits, 0) == targ
-=======
     targ = rfsoc_pulses.Drag(50, 0.9, 0, 0, 0.04, pulse.serial, "drive", 4, None, rel_sigma=5, beta=2)
     assert convert_pulse(pulse, platform.qubits) == targ
 
@@ -81,7 +69,6 @@
     pulse = Pulse(0, 40, 0.9, 50e6, 0, Rectangular(), 0, PulseType.READOUT, 0)
     targ = rfsoc_pulses.Rectangular(49, 0.9, 0, 0, 0.04, pulse.serial, "readout", 2, 1)
     assert convert_pulse(pulse, platform.qubits) == targ
->>>>>>> cc1cf428
 
 
 def test_convert_units_sweeper(dummy_qrc):
