--- conflicted
+++ resolved
@@ -52,13 +52,6 @@
     results = platform.sweep(sequence, options, sweeper)
 
     assert pulse.serial and pulse.qubit in results
-<<<<<<< HEAD
-    results_len = (
-        len(results[pulse.qubit].magnitude)
-        if acquisition is AcquisitionType.INTEGRATION
-        else len(results[pulse.qubit].states)
-    )
-=======
     if average:
         results_len = (
             len(results[pulse.qubit].magnitude)
@@ -71,7 +64,6 @@
             if acquisition is AcquisitionType.INTEGRATION
             else len(results[pulse.qubit].samples)
         )
->>>>>>> 492f0685
     assert results_len == swept_points if average else int(nshots * swept_points)
 
 
@@ -118,13 +110,6 @@
 
     assert ro_pulse.serial and ro_pulse.qubit in results
 
-<<<<<<< HEAD
-    results_len = (
-        len(results[pulse.qubit].magnitude)
-        if acquisition is AcquisitionType.INTEGRATION
-        else len(results[pulse.qubit].states)
-    )
-=======
     if average:
         results_len = (
             len(results[pulse.qubit].magnitude)
@@ -138,7 +123,6 @@
             else len(results[pulse.qubit].samples)
         )
 
->>>>>>> 492f0685
     assert results_len == swept_points**2 if average else int(nshots * swept_points**2)
 
 
@@ -175,13 +159,6 @@
 
     for ro_pulse in ro_pulses.values():
         assert ro_pulse.serial and ro_pulse.qubit in results
-<<<<<<< HEAD
-        results_len = (
-            len(results[ro_pulse.qubit].magnitude)
-            if acquisition is AcquisitionType.INTEGRATION
-            else len(results[ro_pulse.qubit].states)
-        )
-=======
         if average:
             results_len = (
                 len(results[ro_pulse.qubit].magnitude)
@@ -194,7 +171,6 @@
                 if acquisition is AcquisitionType.INTEGRATION
                 else len(results[ro_pulse.qubit].samples)
             )
->>>>>>> 492f0685
         assert results_len == swept_points if average else int(nshots * swept_points)
 
 
