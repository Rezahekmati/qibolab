import itertools

import laboneq.simple as lo
import numpy as np
import pytest

<<<<<<< HEAD
from qibolab import AcquisitionType, AveragingMode, ExecutionParameters
from qibolab.instruments.zhinst import ZhPulse, ZhSweeperLine, Zurich
from qibolab.paths import qibolab_folder
from qibolab.platform import create_tii_IQM5q
from qibolab.pulses import (
    Drag,
    FluxPulse,
    Gaussian,
    Pulse,
    PulseSequence,
    ReadoutPulse,
    Rectangular,
)
from qibolab.sweeper import Parameter, QubitParameter, Sweeper
=======
from qibolab import AcquisitionType, AveragingMode, ExecutionParameters, create_platform
from qibolab.instruments.zhinst import ZhPulse, ZhSweeper, ZhSweeperLine, Zurich
from qibolab.pulses import FluxPulse, Pulse, PulseSequence, ReadoutPulse, Rectangular
from qibolab.sweeper import Parameter, Sweeper
>>>>>>> 7a5b3314


# Function returning a calibrated device setup
def create_offline_device_setup():
    """
    Function returning a device setup
    """

    # Instantiate Zh set of instruments[They work as one]
    instruments = {
        "SHFQC": [{"address": "DEV12146", "uid": "device_shfqc"}],
        "HDAWG": [
            {"address": "DEV8660", "uid": "device_hdawg"},
            {"address": "DEV8673", "uid": "device_hdawg2"},
        ],
        "PQSC": [{"address": "DEV10055", "uid": "device_pqsc"}],
    }

    shfqc = []
    for i in range(5):
        shfqc.append({"iq_signal": f"q{i}/drive_line", "ports": f"SGCHANNELS/{i}/OUTPUT"})
        shfqc.append({"iq_signal": f"q{i}/measure_line", "ports": ["QACHANNELS/0/OUTPUT"]})
        shfqc.append({"acquire_signal": f"q{i}/acquire_line", "ports": ["QACHANNELS/0/INPUT"]})

    hdawg = []
    for i in range(5):
        hdawg.append({"rf_signal": f"q{i}/flux_line", "ports": f"SIGOUTS/{i}"})
    for c, i in zip(itertools.chain(range(0, 2), range(3, 4)), range(5, 8)):
        hdawg.append({"rf_signal": f"qc{c}/flux_line", "ports": f"SIGOUTS/{i}"})

    hdawg2 = [{"rf_signal": "qc4/flux_line", "ports": f"SIGOUTS/0"}]

    pqsc = [
        "internal_clock_signal",
        {"to": "device_hdawg2", "port": "ZSYNCS/4"},
        {"to": "device_hdawg", "port": "ZSYNCS/2"},
        {"to": "device_shfqc", "port": "ZSYNCS/0"},
    ]

    connections = {
        "device_shfqc": shfqc,
        "device_hdawg": hdawg,
        "device_hdawg2": hdawg2,
        "device_pqsc": pqsc,
    }

    descriptor = {
        "instruments": instruments,
        "connections": connections,
    }

    device_setup = lo.DeviceSetup.from_dict(
        descriptor,
        server_host="my_ip_address",
        server_port="8004",
        setup_name="test_setup",
    )

    return device_setup


def test_random_functions():
    platform = create_tii_IQM5q(RUNCARD)
    IQM5q = platform.design.instruments[0]
    IQM5q.start()
    IQM5q.stop()
    IQM5q.disconnect()


def test_connections():
    platform = create_tii_IQM5q(RUNCARD)
    IQM5q = platform.design.instruments[0]
    # IQM5q.connect()


@pytest.mark.parametrize("shape", ["Rectangular", "Gaussian", "GaussianSquare", "Drag"])
def test_zhpulse(shape):
    if shape == "Rectangular":
        pulse = Pulse(0, 40, 0.05, int(3e9), 0.0, Rectangular(), "ch0", qubit=0)
    if shape == "Gaussian":
        pulse = Pulse(0, 40, 0.05, int(3e9), 0.0, Gaussian(5), "ch0", qubit=0)
    if shape == "GaussianSquare":
        pulse = Pulse(0, 40, 0.05, int(3e9), 0.0, Gaussian(5), "ch0", qubit=0)
    if shape == "Drag":
        pulse = Pulse(0, 40, 0.05, int(3e9), 0.0, Drag(5, 0.4), "ch0", qubit=0)

    zhpulse = ZhPulse(pulse)
    assert zhpulse.pulse.serial == pulse.serial
    assert zhpulse.zhpulse.length == 40e-9


@pytest.mark.parametrize("parameter", [Parameter.bias, Parameter.delay])
def test_select_sweeper(parameter):
    swept_points = 5
    platform = create_tii_IQM5q(RUNCARD)
    qubits = {0: platform.qubits[0]}
    sequence = PulseSequence()
    ro_pulses = {}
    qd_pulses = {}
    for qubit in qubits.values():
        q = qubit.name
        qd_pulses[q] = platform.create_RX_pulse(q, start=0)
        sequence.add(qd_pulses[q])
        ro_pulses[q] = platform.create_qubit_readout_pulse(q, start=qd_pulses[q].finish)
        sequence.add(ro_pulses[q])

        parameter_range = np.random.randint(swept_points, size=swept_points)
        if parameter is Parameter.delay:
            sweeper = Sweeper(parameter, parameter_range, pulses=[qd_pulses[q]])
        if parameter is Parameter.bias:
            sweeper = Sweeper(parameter, parameter_range, qubits=q)

        ZhSweeper = ZhSweeperLine(sweeper, qubit, sequence)
        assert ZhSweeper.sweeper == sweeper


def test_zhinst_setup():
    platform = create_platform("zurich")
    platform.setup()
    IQM5q = platform.instruments[0]
    assert IQM5q.time_of_flight == 280


def test_zhsequence():
    qd_pulse = Pulse(0, 40, 0.05, int(3e9), 0.0, Rectangular(), "ch0", qubit=0)
    ro_pulse = ReadoutPulse(0, 40, 0.05, int(3e9), 0.0, Rectangular(), "ch1", qubit=0)
    sequence = PulseSequence()
    sequence.add(qd_pulse)
    sequence.add(ro_pulse)
    IQM5q = create_platform("zurich")

    IQM5q.instruments[0].sequence_zh(sequence, IQM5q.qubits, sweepers=[])
    zhsequence = IQM5q.instruments[0].sequence

    with pytest.raises(AttributeError):
        IQM5q.instruments[0].sequence_zh("sequence", IQM5q.qubits, sweepers=[])
        zhsequence = IQM5q.instruments[0].sequence

    assert len(zhsequence) == 2
    assert len(zhsequence["readout0"]) == 1


def test_zhinst_register_readout_line():
    platform = create_platform("zurich")
    platform.setup()
    IQM5q = platform.instruments[0]
    IQM5q.device_setup = create_offline_device_setup()
    IQM5q.register_readout_line(platform.qubits[0], intermediate_frequency=int(1e6))

    assert "measure0" in IQM5q.signal_map
    assert "acquire0" in IQM5q.signal_map
    assert "/logical_signal_groups/q0/measure_line" in IQM5q.calibration.calibration_items


def test_zhinst_register_drive_line():
    platform = create_platform("zurich")
    platform.setup()
    IQM5q = platform.instruments[0]
    IQM5q.device_setup = create_offline_device_setup()
    IQM5q.register_drive_line(platform.qubits[0], intermediate_frequency=int(1e6))

    assert "drive0" in IQM5q.signal_map
    assert "/logical_signal_groups/q0/drive_line" in IQM5q.calibration.calibration_items


def test_zhinst_register_flux_line():
    platform = create_platform("zurich")
    platform.setup()
    IQM5q = platform.instruments[0]
    IQM5q.device_setup = create_offline_device_setup()
    IQM5q.register_flux_line(platform.qubits[0])

    assert "flux0" in IQM5q.signal_map
    assert "/logical_signal_groups/q0/flux_line" in IQM5q.calibration.calibration_items


<<<<<<< HEAD
def test_frequency_from_pulses():
    platform = create_tii_IQM5q(RUNCARD)
    IQM5q = platform.design.instruments[0]

    sequence = PulseSequence()
    qubits = {0: platform.qubits[0]}
    platform.qubits = qubits

    qubits[0].readout_frequency = 5_000_000_000

    ro_pulses = {}
    qd_pulses = {}
    qf_pulses = {}
    for qubit in qubits:
        qd_pulses[qubit] = platform.create_RX_pulse(qubit, start=0)
        sequence.add(qd_pulses[qubit])
        ro_pulses[qubit] = platform.create_qubit_readout_pulse(qubit, start=qd_pulses[qubit].finish)
        sequence.add(ro_pulses[qubit])
        qf_pulses[qubit] = FluxPulse(
            start=0,
            duration=ro_pulses[qubit].se_start,
            amplitude=1,
            shape=Rectangular(),
            channel=platform.qubits[qubit].flux.name,
            qubit=qubit,
        )
        sequence.add(qf_pulses[qubit])

    IQM5q.frequency_from_pulses(qubits, sequence)
    assert qubits[0].readout_frequency != 5_000_000_000


def test_experiment_execute_pulse_sequence_flux():
    platform = create_tii_IQM5q(RUNCARD)
=======
def test_experiment_execute_pulse_sequence():
    platform = create_platform("zurich")
>>>>>>> 7a5b3314
    platform.setup()
    IQM5q = platform.instruments[0]
    IQM5q.device_setup = create_offline_device_setup()

    sequence = PulseSequence()
    qubits = {0: platform.qubits[0], "c0": platform.qubits["c0"]}
    platform.qubits = qubits

    ro_pulses = {}
    qf_pulses = {}
    for qubit in qubits.values():
        q = qubit.name
        qf_pulses[q] = FluxPulse(
            start=0,
            duration=500,
            amplitude=1,
            shape=Rectangular(),
            channel=platform.qubits[q].flux.name,
            qubit=q,
        )
        sequence.add(qf_pulses[q])
        if qubit.flux_coupler:
            continue
        ro_pulses[q] = platform.create_qubit_readout_pulse(q, start=qf_pulses[q].finish)
        sequence.add(ro_pulses[q])

    options = ExecutionParameters(
        relaxation_time=300e-6, acquisition_type=AcquisitionType.INTEGRATION, averaging_mode=AveragingMode.CYCLIC
    )

    IQM5q.experiment_flow(qubits, sequence, options)

    assert "flux0" in IQM5q.experiment.signals
    assert "measure0" in IQM5q.experiment.signals
    assert "acquire0" in IQM5q.experiment.signals


@pytest.mark.parametrize("fast_reset", [True, False])
def test_experiment_execute_pulse_sequence(fast_reset):
    platform = create_tii_IQM5q(RUNCARD)
    platform.setup()
    IQM5q = platform.design.instruments[0]
    IQM5q.device_setup = create_offline_device_setup()

    sequence = PulseSequence()
    qubits = {0: platform.qubits[0]}
    platform.qubits = qubits

    ro_pulses = {}
    qd_pulses = {}
    qf_pulses = {}
    fr_pulses = {}
    for qubit in qubits:
        if fast_reset:
            fr_pulses[qubit] = platform.create_RX_pulse(qubit, start=0)
        qd_pulses[qubit] = platform.create_RX_pulse(qubit, start=0)
        sequence.add(qd_pulses[qubit])
        ro_pulses[qubit] = platform.create_qubit_readout_pulse(qubit, start=qd_pulses[qubit].finish)
        sequence.add(ro_pulses[qubit])
        qf_pulses[qubit] = FluxPulse(
            start=0,
            duration=ro_pulses[qubit].se_start,
            amplitude=1,
            shape=Rectangular(),
            channel=platform.qubits[qubit].flux.name,
            qubit=qubit,
        )
        sequence.add(qf_pulses[qubit])

    if fast_reset:
        fast_reset = fr_pulses

    options = ExecutionParameters(
        relaxation_time=300e-6,
        fast_reset=fast_reset,
        acquisition_type=AcquisitionType.INTEGRATION,
        averaging_mode=AveragingMode.CYCLIC,
    )

    IQM5q.experiment_flow(qubits, sequence, options)

    assert "drive0" in IQM5q.experiment.signals
    assert "flux0" in IQM5q.experiment.signals
    assert "measure0" in IQM5q.experiment.signals
    assert "acquire0" in IQM5q.experiment.signals


@pytest.mark.parametrize("parameter1", [Parameter.delay, Parameter.duration])
def test_experiment_sweep_single(parameter1):
    platform = create_tii_IQM5q(RUNCARD)
    platform.setup()
    IQM5q = platform.design.instruments[0]
    IQM5q.device_setup = create_offline_device_setup()

    sequence = PulseSequence()
    qubits = {0: platform.qubits[0]}

    swept_points = 5
    sequence = PulseSequence()
    ro_pulses = {}
    qd_pulses = {}
    for qubit in qubits:
        qd_pulses[qubit] = platform.create_RX_pulse(qubit, start=0)
        sequence.add(qd_pulses[qubit])
        ro_pulses[qubit] = platform.create_qubit_readout_pulse(qubit, start=qd_pulses[qubit].finish)
        sequence.add(ro_pulses[qubit])

    parameter_range_1 = (
        np.random.rand(swept_points)
        if parameter1 is Parameter.amplitude
        else np.random.randint(swept_points, size=swept_points)
    )

    sweepers = []
    sweepers.append(Sweeper(parameter1, parameter_range_1, pulses=[qd_pulses[qubit]]))

    options = ExecutionParameters(
        relaxation_time=300e-6, acquisition_type=AcquisitionType.INTEGRATION, averaging_mode=AveragingMode.CYCLIC
    )

    IQM5q.sweepers = sweepers

<<<<<<< HEAD
    IQM5q.experiment_flow(qubits, sequence, options, sweepers)

    assert "drive0" in IQM5q.experiment.signals
    assert "measure0" in IQM5q.experiment.signals
    assert "acquire0" in IQM5q.experiment.signals

=======
    # assert
    # AcquisitionType.SPECTROSCOPY
    # AveragingMode.CYCLIC
    # I'm using dumb IW
    assert 1 == 1
    # indeed it is dumb
>>>>>>> 7a5b3314

SweeperParameter = {
    Parameter.frequency,
    Parameter.amplitude,
    Parameter.duration,
    Parameter.delay,
    Parameter.relative_phase,
}


<<<<<<< HEAD
@pytest.mark.parametrize("parameter1", Parameter)
@pytest.mark.parametrize("parameter2", Parameter)
def test_experiment_sweep_2d_general(parameter1, parameter2):
    platform = create_tii_IQM5q(RUNCARD)
=======
# TODO: Parametrize like in test_dummy and run with multiple sweeps
def test_experiment_sweep():
    platform = create_platform("zurich")
>>>>>>> 7a5b3314
    platform.setup()
    IQM5q = platform.instruments[0]
    IQM5q.device_setup = create_offline_device_setup()

    sequence = PulseSequence()
    qubits = {0: platform.qubits[0]}

    swept_points = 5
    sequence = PulseSequence()
    ro_pulses = {}
    qd_pulses = {}
    for qubit in qubits:
        qd_pulses[qubit] = platform.create_RX_pulse(qubit, start=0)
        sequence.add(qd_pulses[qubit])
        ro_pulses[qubit] = platform.create_qubit_readout_pulse(qubit, start=qd_pulses[qubit].finish)
        sequence.add(ro_pulses[qubit])

    parameter_range_1 = (
        np.random.rand(swept_points)
        if parameter1 is Parameter.amplitude
        else np.random.randint(swept_points, size=swept_points)
    )

    parameter_range_2 = (
        np.random.rand(swept_points)
        if parameter2 is Parameter.amplitude
        else np.random.randint(swept_points, size=swept_points)
    )

    sweepers = []
    if parameter1 in SweeperParameter:
        if parameter1 is not Parameter.delay:
            sweepers.append(Sweeper(parameter1, parameter_range_1, pulses=[ro_pulses[qubit]]))
    if parameter2 in SweeperParameter:
        if parameter2 is Parameter.amplitude:
            if parameter1 is not Parameter.amplitude:
                sweepers.append(Sweeper(parameter2, parameter_range_2, pulses=[qd_pulses[qubit]]))

    options = ExecutionParameters(
        relaxation_time=300e-6, acquisition_type=AcquisitionType.INTEGRATION, averaging_mode=AveragingMode.CYCLIC
    )

    IQM5q.sweepers = sweepers
    rearranging_axes, sweepers = IQM5q.rearrange_sweepers(sweepers)
    IQM5q.experiment_flow(qubits, sequence, options, sweepers)

    assert "drive0" in IQM5q.experiment.signals
    assert "measure0" in IQM5q.experiment.signals
    assert "acquire0" in IQM5q.experiment.signals


def test_experiment_sweep_2d_specific():
    platform = create_tii_IQM5q(RUNCARD)
    platform.setup()
    IQM5q = platform.design.instruments[0]
    IQM5q.device_setup = create_offline_device_setup()

    sequence = PulseSequence()
    qubits = {0: platform.qubits[0]}

    swept_points = 5
    sequence = PulseSequence()
    ro_pulses = {}
    qd_pulses = {}
    for qubit in qubits:
        qd_pulses[qubit] = platform.create_RX_pulse(qubit, start=0)
        sequence.add(qd_pulses[qubit])
        ro_pulses[qubit] = platform.create_qubit_readout_pulse(qubit, start=qd_pulses[qubit].finish)
        sequence.add(ro_pulses[qubit])

    parameter1 = Parameter.relative_phase
    parameter2 = Parameter.frequency

    parameter_range_1 = (
        np.random.rand(swept_points)
        if parameter1 is Parameter.amplitude
        else np.random.randint(swept_points, size=swept_points)
    )

    parameter_range_2 = (
        np.random.rand(swept_points)
        if parameter2 is Parameter.amplitude
        else np.random.randint(swept_points, size=swept_points)
    )

    sweepers = []
    sweepers.append(Sweeper(parameter1, parameter_range_1, pulses=[qd_pulses[qubit]]))
    sweepers.append(Sweeper(parameter2, parameter_range_2, pulses=[qd_pulses[qubit]]))

    options = ExecutionParameters(
        relaxation_time=300e-6, acquisition_type=AcquisitionType.INTEGRATION, averaging_mode=AveragingMode.CYCLIC
    )

    IQM5q.sweepers = sweepers
    rearranging_axes, sweepers = IQM5q.rearrange_sweepers(sweepers)
    IQM5q.experiment_flow(qubits, sequence, options, sweepers)

    assert "drive0" in IQM5q.experiment.signals
    assert "measure0" in IQM5q.experiment.signals
    assert "acquire0" in IQM5q.experiment.signals


@pytest.mark.parametrize("parameter", [Parameter.frequency, Parameter.amplitude, Parameter.bias])
def test_experiment_sweep_punchouts(parameter):
    platform = create_tii_IQM5q(RUNCARD)
    platform.setup()
    IQM5q = platform.design.instruments[0]
    IQM5q.device_setup = create_offline_device_setup()

    sequence = PulseSequence()
    qubits = {0: platform.qubits[0]}

    if parameter is Parameter.frequency:
        parameter1 = Parameter.frequency
        parameter2 = Parameter.amplitude
    if parameter is Parameter.amplitude:
        parameter1 = Parameter.amplitude
        parameter2 = Parameter.frequency
    if parameter is Parameter.bias:
        parameter1 = Parameter.bias
        parameter2 = Parameter.frequency

    swept_points = 5
    sequence = PulseSequence()
    ro_pulses = {}
    for qubit in qubits:
        ro_pulses[qubit] = platform.create_qubit_readout_pulse(qubit, start=0)
        sequence.add(ro_pulses[qubit])

    parameter_range_1 = (
        np.random.rand(swept_points)
        if parameter1 is Parameter.amplitude
        else np.random.randint(swept_points, size=swept_points)
    )

    parameter_range_2 = (
        np.random.rand(swept_points)
        if parameter2 is Parameter.amplitude
        else np.random.randint(swept_points, size=swept_points)
    )

    sweepers = []
    if parameter1 is Parameter.bias:
        sweepers.append(Sweeper(parameter1, parameter_range_1, qubits=[qubits[qubit]]))
    else:
        sweepers.append(Sweeper(parameter1, parameter_range_1, pulses=[ro_pulses[qubit]]))
    sweepers.append(Sweeper(parameter2, parameter_range_2, pulses=[ro_pulses[qubit]]))

    options = ExecutionParameters(
        relaxation_time=300e-6, acquisition_type=AcquisitionType.INTEGRATION, averaging_mode=AveragingMode.CYCLIC
    )

    IQM5q.sweepers = sweepers
    rearranging_axes, sweepers = IQM5q.rearrange_sweepers(sweepers)
    IQM5q.experiment_flow(qubits, sequence, options, sweepers)

    assert "measure0" in IQM5q.experiment.signals
    assert "acquire0" in IQM5q.experiment.signals

<<<<<<< HEAD
=======
# def test_qmopx_register_flux_pulse():
#     qubit = 2
#     platform = create_tii_qw5q_gold(RUNCARD, simulation_duration=1000, address=DUMMY_ADDRESS)
#     opx = platform.instruments[0]
#     pulse = FluxPulse(0, 30, 0.005, Rectangular(), platform.qubits[qubit].flux.name, qubit)
#     target_pulse = {
#         "operation": "control",
#         "length": pulse.duration,
#         "waveforms": {"single": "constant_wf0.005"},
#     }
>>>>>>> 7a5b3314

# TODO: SIM NOT WORKING
# def test_sim():
#     platform = create_tii_IQM5q(RUNCARD)
#     platform.setup()
#     IQM5q = platform.design.instruments[0]
#     IQM5q.device_setup = create_offline_device_setup()

#     sequence = PulseSequence()
#     qubits = {0: platform.qubits[0]}
#     platform.qubits = qubits

#     ro_pulses = {}
#     qd_pulses = {}
#     qf_pulses = {}
#     for qubit in qubits:
#         qd_pulses[qubit] = platform.create_RX_pulse(qubit, start=0)
#         sequence.add(qd_pulses[qubit])
#         ro_pulses[qubit] = platform.create_qubit_readout_pulse(qubit, start=qd_pulses[qubit].finish)
#         sequence.add(ro_pulses[qubit])
#         qf_pulses[qubit] = FluxPulse(
#             start=0,
#             duration=500,
#             amplitude=1,
#             shape=Rectangular(),
#             channel=platform.qubits[qubit].flux.name,
#             qubit=qubit,
#         )
#         sequence.add(qf_pulses[qubit])


#     options = ExecutionParameters(
#         relaxation_time=300e-6, acquisition_type=AcquisitionType.INTEGRATION, averaging_mode=AveragingMode.CYCLIC
#     )

#     IQM5q.play_sim(qubits, sequence, options, sim_time = 10e-6)

#     assert "drive0" in IQM5q.experiment.signals
#     assert "flux0" in IQM5q.experiment.signals
#     assert "measure0" in IQM5q.experiment.signals
#     assert "acquire0" in IQM5q.experiment.signals<|MERGE_RESOLUTION|>--- conflicted
+++ resolved
@@ -1,14 +1,13 @@
 import itertools
+import pathlib
+
 
 import laboneq.simple as lo
 import numpy as np
 import pytest
 
-<<<<<<< HEAD
-from qibolab import AcquisitionType, AveragingMode, ExecutionParameters
-from qibolab.instruments.zhinst import ZhPulse, ZhSweeperLine, Zurich
-from qibolab.paths import qibolab_folder
-from qibolab.platform import create_tii_IQM5q
+from qibolab import AcquisitionType, AveragingMode, ExecutionParameters, create_platform
+from qibolab.instruments.zhinst import ZhPulse, ZhSweeperLine
 from qibolab.pulses import (
     Drag,
     FluxPulse,
@@ -18,14 +17,7 @@
     ReadoutPulse,
     Rectangular,
 )
-from qibolab.sweeper import Parameter, QubitParameter, Sweeper
-=======
-from qibolab import AcquisitionType, AveragingMode, ExecutionParameters, create_platform
-from qibolab.instruments.zhinst import ZhPulse, ZhSweeper, ZhSweeperLine, Zurich
-from qibolab.pulses import FluxPulse, Pulse, PulseSequence, ReadoutPulse, Rectangular
 from qibolab.sweeper import Parameter, Sweeper
->>>>>>> 7a5b3314
-
 
 # Function returning a calibrated device setup
 def create_offline_device_setup():
@@ -87,17 +79,17 @@
 
 
 def test_random_functions():
-    platform = create_tii_IQM5q(RUNCARD)
+    platform = create_platform("zurich")
     IQM5q = platform.design.instruments[0]
     IQM5q.start()
     IQM5q.stop()
     IQM5q.disconnect()
 
 
-def test_connections():
-    platform = create_tii_IQM5q(RUNCARD)
-    IQM5q = platform.design.instruments[0]
-    # IQM5q.connect()
+# def test_connections():
+#     platform = create_platform("zurich")
+#     IQM5q = platform.design.instruments[0]
+#     # IQM5q.connect()
 
 
 @pytest.mark.parametrize("shape", ["Rectangular", "Gaussian", "GaussianSquare", "Drag"])
@@ -119,7 +111,7 @@
 @pytest.mark.parametrize("parameter", [Parameter.bias, Parameter.delay])
 def test_select_sweeper(parameter):
     swept_points = 5
-    platform = create_tii_IQM5q(RUNCARD)
+    platform = create_platform("zurich")
     qubits = {0: platform.qubits[0]}
     sequence = PulseSequence()
     ro_pulses = {}
@@ -201,45 +193,8 @@
     assert "/logical_signal_groups/q0/flux_line" in IQM5q.calibration.calibration_items
 
 
-<<<<<<< HEAD
-def test_frequency_from_pulses():
-    platform = create_tii_IQM5q(RUNCARD)
-    IQM5q = platform.design.instruments[0]
-
-    sequence = PulseSequence()
-    qubits = {0: platform.qubits[0]}
-    platform.qubits = qubits
-
-    qubits[0].readout_frequency = 5_000_000_000
-
-    ro_pulses = {}
-    qd_pulses = {}
-    qf_pulses = {}
-    for qubit in qubits:
-        qd_pulses[qubit] = platform.create_RX_pulse(qubit, start=0)
-        sequence.add(qd_pulses[qubit])
-        ro_pulses[qubit] = platform.create_qubit_readout_pulse(qubit, start=qd_pulses[qubit].finish)
-        sequence.add(ro_pulses[qubit])
-        qf_pulses[qubit] = FluxPulse(
-            start=0,
-            duration=ro_pulses[qubit].se_start,
-            amplitude=1,
-            shape=Rectangular(),
-            channel=platform.qubits[qubit].flux.name,
-            qubit=qubit,
-        )
-        sequence.add(qf_pulses[qubit])
-
-    IQM5q.frequency_from_pulses(qubits, sequence)
-    assert qubits[0].readout_frequency != 5_000_000_000
-
-
-def test_experiment_execute_pulse_sequence_flux():
-    platform = create_tii_IQM5q(RUNCARD)
-=======
 def test_experiment_execute_pulse_sequence():
     platform = create_platform("zurich")
->>>>>>> 7a5b3314
     platform.setup()
     IQM5q = platform.instruments[0]
     IQM5q.device_setup = create_offline_device_setup()
@@ -279,7 +234,7 @@
 
 @pytest.mark.parametrize("fast_reset", [True, False])
 def test_experiment_execute_pulse_sequence(fast_reset):
-    platform = create_tii_IQM5q(RUNCARD)
+    platform = create_platform("zurich")
     platform.setup()
     IQM5q = platform.design.instruments[0]
     IQM5q.device_setup = create_offline_device_setup()
@@ -329,7 +284,7 @@
 
 @pytest.mark.parametrize("parameter1", [Parameter.delay, Parameter.duration])
 def test_experiment_sweep_single(parameter1):
-    platform = create_tii_IQM5q(RUNCARD)
+    platform = create_platform("zurich")
     platform.setup()
     IQM5q = platform.design.instruments[0]
     IQM5q.device_setup = create_offline_device_setup()
@@ -362,21 +317,14 @@
 
     IQM5q.sweepers = sweepers
 
-<<<<<<< HEAD
     IQM5q.experiment_flow(qubits, sequence, options, sweepers)
 
-    assert "drive0" in IQM5q.experiment.signals
-    assert "measure0" in IQM5q.experiment.signals
-    assert "acquire0" in IQM5q.experiment.signals
-
-=======
     # assert
     # AcquisitionType.SPECTROSCOPY
     # AveragingMode.CYCLIC
     # I'm using dumb IW
+
     assert 1 == 1
-    # indeed it is dumb
->>>>>>> 7a5b3314
 
 SweeperParameter = {
     Parameter.frequency,
@@ -387,16 +335,9 @@
 }
 
 
-<<<<<<< HEAD
-@pytest.mark.parametrize("parameter1", Parameter)
-@pytest.mark.parametrize("parameter2", Parameter)
-def test_experiment_sweep_2d_general(parameter1, parameter2):
-    platform = create_tii_IQM5q(RUNCARD)
-=======
 # TODO: Parametrize like in test_dummy and run with multiple sweeps
 def test_experiment_sweep():
     platform = create_platform("zurich")
->>>>>>> 7a5b3314
     platform.setup()
     IQM5q = platform.instruments[0]
     IQM5q.device_setup = create_offline_device_setup()
@@ -449,7 +390,7 @@
 
 
 def test_experiment_sweep_2d_specific():
-    platform = create_tii_IQM5q(RUNCARD)
+    platform = create_platform("zurich")
     platform.setup()
     IQM5q = platform.design.instruments[0]
     IQM5q.device_setup = create_offline_device_setup()
@@ -501,7 +442,7 @@
 
 @pytest.mark.parametrize("parameter", [Parameter.frequency, Parameter.amplitude, Parameter.bias])
 def test_experiment_sweep_punchouts(parameter):
-    platform = create_tii_IQM5q(RUNCARD)
+    platform = create_platform("zurich")
     platform.setup()
     IQM5q = platform.design.instruments[0]
     IQM5q.device_setup = create_offline_device_setup()
@@ -556,23 +497,10 @@
     assert "measure0" in IQM5q.experiment.signals
     assert "acquire0" in IQM5q.experiment.signals
 
-<<<<<<< HEAD
-=======
-# def test_qmopx_register_flux_pulse():
-#     qubit = 2
-#     platform = create_tii_qw5q_gold(RUNCARD, simulation_duration=1000, address=DUMMY_ADDRESS)
-#     opx = platform.instruments[0]
-#     pulse = FluxPulse(0, 30, 0.005, Rectangular(), platform.qubits[qubit].flux.name, qubit)
-#     target_pulse = {
-#         "operation": "control",
-#         "length": pulse.duration,
-#         "waveforms": {"single": "constant_wf0.005"},
-#     }
->>>>>>> 7a5b3314
 
 # TODO: SIM NOT WORKING
 # def test_sim():
-#     platform = create_tii_IQM5q(RUNCARD)
+#     platform = create_platform("zurich")
 #     platform.setup()
 #     IQM5q = platform.design.instruments[0]
 #     IQM5q.device_setup = create_offline_device_setup()
@@ -600,11 +528,16 @@
 #         sequence.add(qf_pulses[qubit])
 
 
-#     options = ExecutionParameters(
-#         relaxation_time=300e-6, acquisition_type=AcquisitionType.INTEGRATION, averaging_mode=AveragingMode.CYCLIC
-#     )
-
-#     IQM5q.play_sim(qubits, sequence, options, sim_time = 10e-6)
+# def test_qmopx_register_flux_pulse():
+#     qubit = 2
+#     platform = create_tii_qw5q_gold("zurich", simulation_duration=1000, address=DUMMY_ADDRESS)
+#     opx = platform.design.instruments[0]
+#     pulse = FluxPulse(0, 30, 0.005, Rectangular(), platform.qubits[qubit].flux.name, qubit)
+#     target_pulse = {
+#         "operation": "control",
+#         "length": pulse.duration,
+#         "waveforms": {"single": "constant_wf0.005"},
+#     }
 
 #     assert "drive0" in IQM5q.experiment.signals
 #     assert "flux0" in IQM5q.experiment.signals
