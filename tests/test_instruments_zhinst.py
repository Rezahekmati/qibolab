import numpy as np
import pytest

from qibolab import AcquisitionType, AveragingMode, ExecutionParameters, create_platform
from qibolab.instruments.zhinst import ZhPulse, ZhSweeperLine, Zurich
from qibolab.pulses import (
    IIR,
    SNZ,
    Drag,
    FluxPulse,
    Gaussian,
    Pulse,
    PulseSequence,
    ReadoutPulse,
    Rectangular,
)
from qibolab.sweeper import Parameter, Sweeper

from .conftest import get_instrument


@pytest.mark.parametrize("shape", ["Rectangular", "Gaussian", "GaussianSquare", "Drag", "SNZ", "IIR"])
def test_zhpulse(shape):
    if shape == "Rectangular":
        pulse = Pulse(0, 40, 0.05, int(3e9), 0.0, Rectangular(), "ch0", qubit=0)
    if shape == "Gaussian":
        pulse = Pulse(0, 40, 0.05, int(3e9), 0.0, Gaussian(5), "ch0", qubit=0)
    if shape == "GaussianSquare":
        pulse = Pulse(0, 40, 0.05, int(3e9), 0.0, Gaussian(5), "ch0", qubit=0)
    if shape == "Drag":
        pulse = Pulse(0, 40, 0.05, int(3e9), 0.0, Drag(5, 0.4), "ch0", qubit=0)
    if shape == "SNZ":
        pulse = Pulse(0, 40, 0.05, int(3e9), 0.0, SNZ(10, 0.4), "ch0", qubit=0)
    if shape == "IIR":
        pulse = Pulse(0, 40, 0.05, int(3e9), 0.0, IIR([10, 1], [0.4, 1], target=Gaussian(5)), "ch0", qubit=0)

    zhpulse = ZhPulse(pulse)
    assert zhpulse.pulse.serial == pulse.serial
    if shape == "SNZ" or shape == "IIR":
        assert len(zhpulse.zhpulse.samples) == 40 / 1e9 * 1e9  # * 2e9 When pulses stop hardcoding SamplingRate
    else:
        assert zhpulse.zhpulse.length == 40e-9


@pytest.mark.parametrize("parameter", [Parameter.bias, Parameter.start])
def test_select_sweeper(dummy_qrc, parameter):
    swept_points = 5
    platform = create_platform("zurich")
    qubits = {0: platform.qubits[0]}
    sequence = PulseSequence()
    ro_pulses = {}
    qd_pulses = {}
    for qubit in qubits.values():
        q = qubit.name
        qd_pulses[q] = platform.create_RX_pulse(q, start=0)
        sequence.add(qd_pulses[q])
        ro_pulses[q] = platform.create_qubit_readout_pulse(q, start=qd_pulses[q].finish)
        sequence.add(ro_pulses[q])

        parameter_range = np.random.randint(swept_points, size=swept_points)
        if parameter is Parameter.start:
            sweeper = Sweeper(parameter, parameter_range, pulses=[qd_pulses[q]])
        if parameter is Parameter.bias:
            sweeper = Sweeper(parameter, parameter_range, qubits=q)

        ZhSweeper = ZhSweeperLine(sweeper, qubit, sequence)
        assert ZhSweeper.sweeper == sweeper


def test_zhinst_setup(dummy_qrc):
    platform = create_platform("zurich")
    platform.setup()
    IQM5q = platform.instruments["EL_ZURO"]
    assert IQM5q.time_of_flight == 280


def test_zhsequence(dummy_qrc):
    qd_pulse = Pulse(0, 40, 0.05, int(3e9), 0.0, Rectangular(), "ch0", qubit=0)
    ro_pulse = ReadoutPulse(0, 40, 0.05, int(3e9), 0.0, Rectangular(), "ch1", qubit=0)
    sequence = PulseSequence()
    sequence.add(qd_pulse)
    sequence.add(ro_pulse)
    IQM5q = create_platform("zurich")
    controller = IQM5q.instruments["EL_ZURO"]

    controller.sequence_zh(sequence, IQM5q.qubits, sweepers=[])
    zhsequence = controller.sequence

    with pytest.raises(AttributeError):
        controller.sequence_zh("sequence", IQM5q.qubits, sweepers=[])
        zhsequence = controller.sequence

    assert len(zhsequence) == 2
    assert len(zhsequence["readout0"]) == 1


def test_zhsequence_multiple_ro(dummy_qrc):
    sequence = PulseSequence()
    qd_pulse = Pulse(0, 40, 0.05, int(3e9), 0.0, Rectangular(), "ch0", qubit=0)
    sequence.add(qd_pulse)
    ro_pulse = ReadoutPulse(0, 40, 0.05, int(3e9), 0.0, Rectangular(), "ch1", qubit=0)
    sequence.add(ro_pulse)
    ro_pulse = ReadoutPulse(0, 5000, 0.05, int(3e9), 0.0, Rectangular(), "ch1", qubit=0)
    sequence.add(ro_pulse)
    IQM5q = create_platform("zurich")

    IQM5q.instruments[0].sequence_zh(sequence, IQM5q.qubits, sweepers=[])
    zhsequence = IQM5q.instruments[0].sequence

    with pytest.raises(AttributeError):
        IQM5q.instruments[0].sequence_zh("sequence", IQM5q.qubits, sweepers=[])
        zhsequence = IQM5q.instruments[0].sequence

    assert len(zhsequence) == 2
    assert len(zhsequence["readout0"]) == 2


def test_zhinst_register_readout_line(dummy_qrc):
    platform = create_platform("zurich")
    platform.setup()
    IQM5q = platform.instruments["EL_ZURO"]
    IQM5q.create_device_setup()
    IQM5q.register_readout_line(platform.qubits[0], intermediate_frequency=int(1e6))

    assert "measure0" in IQM5q.signal_map
    assert "acquire0" in IQM5q.signal_map
    assert "/logical_signal_groups/q0/measure_line" in IQM5q.calibration.calibration_items


def test_zhinst_register_drive_line(dummy_qrc):
    platform = create_platform("zurich")
    platform.setup()
    IQM5q = platform.instruments["EL_ZURO"]
    IQM5q.create_device_setup()
    IQM5q.register_drive_line(platform.qubits[0], intermediate_frequency=int(1e6))

    assert "drive0" in IQM5q.signal_map
    assert "/logical_signal_groups/q0/drive_line" in IQM5q.calibration.calibration_items


def test_zhinst_register_flux_line(dummy_qrc):
    platform = create_platform("zurich")
    platform.setup()
    IQM5q = platform.instruments["EL_ZURO"]
    IQM5q.create_device_setup()
    IQM5q.register_flux_line(platform.qubits[0])

    assert "flux0" in IQM5q.signal_map
    assert "/logical_signal_groups/q0/flux_line" in IQM5q.calibration.calibration_items


def test_experiment_execute_pulse_sequence(dummy_qrc):
    platform = create_platform("zurich")
    platform.setup()
    IQM5q = platform.instruments["EL_ZURO"]
    IQM5q.create_device_setup()

    sequence = PulseSequence()
    qubits = {0: platform.qubits[0], "c0": platform.qubits["c0"]}
    platform.qubits = qubits

    ro_pulses = {}
    qf_pulses = {}
    for qubit in qubits.values():
        q = qubit.name
        qf_pulses[q] = FluxPulse(
            start=0,
            duration=500,
            amplitude=1,
            shape=Rectangular(),
            channel=platform.qubits[q].flux.name,
            qubit=q,
        )
        sequence.add(qf_pulses[q])
        if qubit.flux_coupler:
            continue
        ro_pulses[q] = platform.create_qubit_readout_pulse(q, start=qf_pulses[q].finish)
        sequence.add(ro_pulses[q])

    options = ExecutionParameters(
        relaxation_time=300e-6, acquisition_type=AcquisitionType.INTEGRATION, averaging_mode=AveragingMode.CYCLIC
    )

    IQM5q.experiment_flow(qubits, sequence, options)

    assert "flux0" in IQM5q.experiment.signals
    assert "measure0" in IQM5q.experiment.signals
    assert "acquire0" in IQM5q.experiment.signals


def test_experiment_fast_reset_readout(dummy_qrc):
    platform = create_platform("zurich")
    platform.setup()
    IQM5q = platform.instruments[0]
    IQM5q.create_device_setup()

    sequence = PulseSequence()
    qubits = {0: platform.qubits[0]}
    platform.qubits = qubits

    ro_pulses = {}
    fr_pulses = {}
    for qubit in qubits:
        fr_pulses[qubit] = platform.create_RX_pulse(qubit, start=0)
        ro_pulses[qubit] = platform.create_qubit_readout_pulse(qubit, start=0)
        sequence.add(ro_pulses[qubit])

    options = ExecutionParameters(
        relaxation_time=300e-6,
        fast_reset=fr_pulses,
        acquisition_type=AcquisitionType.INTEGRATION,
        averaging_mode=AveragingMode.CYCLIC,
    )

    IQM5q.experiment_flow(qubits, sequence, options)

    assert "drive0" in IQM5q.experiment.signals
    assert "measure0" in IQM5q.experiment.signals
    assert "acquire0" in IQM5q.experiment.signals


@pytest.mark.parametrize("fast_reset", [True, False])
def test_experiment_execute_pulse_sequence(dummy_qrc, fast_reset):
    platform = create_platform("zurich")
    platform.setup()
    IQM5q = platform.instruments["EL_ZURO"]
    IQM5q.create_device_setup()

    sequence = PulseSequence()
    qubits = {0: platform.qubits[0]}
    platform.qubits = qubits

    ro_pulses = {}
    qd_pulses = {}
    qf_pulses = {}
    fr_pulses = {}
    for qubit in qubits:
        if fast_reset:
            fr_pulses[qubit] = platform.create_RX_pulse(qubit, start=0)
        qd_pulses[qubit] = platform.create_RX_pulse(qubit, start=0)
        sequence.add(qd_pulses[qubit])
        ro_pulses[qubit] = platform.create_qubit_readout_pulse(qubit, start=qd_pulses[qubit].finish)
        sequence.add(ro_pulses[qubit])
        qf_pulses[qubit] = FluxPulse(
            start=0,
            duration=ro_pulses[qubit].se_start,
            amplitude=1,
            shape=Rectangular(),
            channel=platform.qubits[qubit].flux.name,
            qubit=qubit,
        )
        sequence.add(qf_pulses[qubit])

    if fast_reset:
        fast_reset = fr_pulses

    options = ExecutionParameters(
        relaxation_time=300e-6,
        fast_reset=fast_reset,
        acquisition_type=AcquisitionType.INTEGRATION,
        averaging_mode=AveragingMode.CYCLIC,
    )

    IQM5q.experiment_flow(qubits, sequence, options)

    assert "drive0" in IQM5q.experiment.signals
    assert "flux0" in IQM5q.experiment.signals
    assert "measure0" in IQM5q.experiment.signals
    assert "acquire0" in IQM5q.experiment.signals


@pytest.mark.parametrize("parameter1", [Parameter.start, Parameter.duration])
def test_experiment_sweep_single(dummy_qrc, parameter1):
    platform = create_platform("zurich")
    platform.setup()
    IQM5q = platform.instruments["EL_ZURO"]
    IQM5q.create_device_setup()

    sequence = PulseSequence()
    qubits = {0: platform.qubits[0]}

    swept_points = 5
    sequence = PulseSequence()
    ro_pulses = {}
    qd_pulses = {}
    for qubit in qubits:
        qd_pulses[qubit] = platform.create_RX_pulse(qubit, start=0)
        sequence.add(qd_pulses[qubit])
        ro_pulses[qubit] = platform.create_qubit_readout_pulse(qubit, start=qd_pulses[qubit].finish)
        sequence.add(ro_pulses[qubit])

    parameter_range_1 = (
        np.random.rand(swept_points)
        if parameter1 is Parameter.amplitude
        else np.random.randint(swept_points, size=swept_points)
    )

    sweepers = []
    sweepers.append(Sweeper(parameter1, parameter_range_1, pulses=[qd_pulses[qubit]]))

    options = ExecutionParameters(
        relaxation_time=300e-6, acquisition_type=AcquisitionType.INTEGRATION, averaging_mode=AveragingMode.CYCLIC
    )

    IQM5q.sweepers = sweepers

    IQM5q.experiment_flow(qubits, sequence, options, sweepers)

    assert "drive0" in IQM5q.experiment.signals
    assert "measure0" in IQM5q.experiment.signals
    assert "acquire0" in IQM5q.experiment.signals


SweeperParameter = {
    Parameter.frequency,
    Parameter.amplitude,
    Parameter.duration,
    Parameter.start,
    Parameter.relative_phase,
}


@pytest.mark.parametrize("parameter1", Parameter)
@pytest.mark.parametrize("parameter2", Parameter)
def test_experiment_sweep_2d_general(dummy_qrc, parameter1, parameter2):
    platform = create_platform("zurich")
    platform.setup()
    IQM5q = platform.instruments["EL_ZURO"]
    IQM5q.create_device_setup()

    sequence = PulseSequence()
    qubits = {0: platform.qubits[0]}

    swept_points = 5
    sequence = PulseSequence()
    ro_pulses = {}
    qd_pulses = {}
    for qubit in qubits:
        qd_pulses[qubit] = platform.create_RX_pulse(qubit, start=0)
        sequence.add(qd_pulses[qubit])
        ro_pulses[qubit] = platform.create_qubit_readout_pulse(qubit, start=qd_pulses[qubit].finish)
        sequence.add(ro_pulses[qubit])

    parameter_range_1 = (
        np.random.rand(swept_points)
        if parameter1 is Parameter.amplitude
        else np.random.randint(swept_points, size=swept_points)
    )

    parameter_range_2 = (
        np.random.rand(swept_points)
        if parameter2 is Parameter.amplitude
        else np.random.randint(swept_points, size=swept_points)
    )

    sweepers = []
    if parameter1 in SweeperParameter:
        if parameter1 is not Parameter.start:
            sweepers.append(Sweeper(parameter1, parameter_range_1, pulses=[ro_pulses[qubit]]))
    if parameter2 in SweeperParameter:
        if parameter2 is Parameter.amplitude:
            if parameter1 is not Parameter.amplitude:
                sweepers.append(Sweeper(parameter2, parameter_range_2, pulses=[qd_pulses[qubit]]))

    options = ExecutionParameters(
        relaxation_time=300e-6, acquisition_type=AcquisitionType.INTEGRATION, averaging_mode=AveragingMode.CYCLIC
    )

    IQM5q.sweepers = sweepers
    rearranging_axes, sweepers = IQM5q.rearrange_sweepers(sweepers)
    IQM5q.experiment_flow(qubits, sequence, options, sweepers)

    assert "drive0" in IQM5q.experiment.signals
    assert "measure0" in IQM5q.experiment.signals
    assert "acquire0" in IQM5q.experiment.signals


def test_experiment_sweep_2d_specific(dummy_qrc):
    platform = create_platform("zurich")
    platform.setup()
    IQM5q = platform.instruments["EL_ZURO"]
    IQM5q.create_device_setup()

    sequence = PulseSequence()
    qubits = {0: platform.qubits[0]}

    swept_points = 5
    sequence = PulseSequence()
    ro_pulses = {}
    qd_pulses = {}
    for qubit in qubits:
        qd_pulses[qubit] = platform.create_RX_pulse(qubit, start=0)
        sequence.add(qd_pulses[qubit])
        ro_pulses[qubit] = platform.create_qubit_readout_pulse(qubit, start=qd_pulses[qubit].finish)
        sequence.add(ro_pulses[qubit])

    parameter1 = Parameter.relative_phase
    parameter2 = Parameter.frequency

    parameter_range_1 = (
        np.random.rand(swept_points)
        if parameter1 is Parameter.amplitude
        else np.random.randint(swept_points, size=swept_points)
    )

    parameter_range_2 = (
        np.random.rand(swept_points)
        if parameter2 is Parameter.amplitude
        else np.random.randint(swept_points, size=swept_points)
    )

    sweepers = []
    sweepers.append(Sweeper(parameter1, parameter_range_1, pulses=[qd_pulses[qubit]]))
    sweepers.append(Sweeper(parameter2, parameter_range_2, pulses=[qd_pulses[qubit]]))

    options = ExecutionParameters(
        relaxation_time=300e-6, acquisition_type=AcquisitionType.INTEGRATION, averaging_mode=AveragingMode.CYCLIC
    )

    IQM5q.sweepers = sweepers
    rearranging_axes, sweepers = IQM5q.rearrange_sweepers(sweepers)
    IQM5q.experiment_flow(qubits, sequence, options, sweepers)

    assert "drive0" in IQM5q.experiment.signals
    assert "measure0" in IQM5q.experiment.signals
    assert "acquire0" in IQM5q.experiment.signals
    assert rearranging_axes != [[], []]


@pytest.mark.parametrize("parameter", [Parameter.frequency, Parameter.amplitude, Parameter.bias])
def test_experiment_sweep_punchouts(dummy_qrc, parameter):
    platform = create_platform("zurich")
    platform.setup()
    IQM5q = platform.instruments["EL_ZURO"]
    IQM5q.create_device_setup()

    sequence = PulseSequence()
    qubits = {0: platform.qubits[0]}

    if parameter is Parameter.frequency:
        parameter1 = Parameter.frequency
        parameter2 = Parameter.amplitude
    if parameter is Parameter.amplitude:
        parameter1 = Parameter.amplitude
        parameter2 = Parameter.frequency
    if parameter is Parameter.bias:
        parameter1 = Parameter.bias
        parameter2 = Parameter.frequency

    swept_points = 5
    sequence = PulseSequence()
    ro_pulses = {}
    for qubit in qubits:
        ro_pulses[qubit] = platform.create_qubit_readout_pulse(qubit, start=0)
        sequence.add(ro_pulses[qubit])

    parameter_range_1 = (
        np.random.rand(swept_points)
        if parameter1 is Parameter.amplitude
        else np.random.randint(swept_points, size=swept_points)
    )

    parameter_range_2 = (
        np.random.rand(swept_points)
        if parameter2 is Parameter.amplitude
        else np.random.randint(swept_points, size=swept_points)
    )

    sweepers = []
    if parameter1 is Parameter.bias:
        sweepers.append(Sweeper(parameter1, parameter_range_1, qubits=[qubits[qubit]]))
    else:
        sweepers.append(Sweeper(parameter1, parameter_range_1, pulses=[ro_pulses[qubit]]))
    sweepers.append(Sweeper(parameter2, parameter_range_2, pulses=[ro_pulses[qubit]]))

    options = ExecutionParameters(
        relaxation_time=300e-6, acquisition_type=AcquisitionType.INTEGRATION, averaging_mode=AveragingMode.CYCLIC
    )

    IQM5q.sweepers = sweepers
    rearranging_axes, sweepers = IQM5q.rearrange_sweepers(sweepers)
    IQM5q.experiment_flow(qubits, sequence, options, sweepers)

    assert "measure0" in IQM5q.experiment.signals
    assert "acquire0" in IQM5q.experiment.signals


# TODO: Fix this
def test_sim(dummy_qrc):
    platform = create_platform("zurich")
    platform.setup()
    IQM5q = platform.instruments["EL_ZURO"]
    IQM5q.create_device_setup()
    sequence = PulseSequence()
    qubits = {0: platform.qubits[0]}
    platform.qubits = qubits
    ro_pulses = {}
    qd_pulses = {}
    qf_pulses = {}
    for qubit in qubits:
        qd_pulses[qubit] = platform.create_RX_pulse(qubit, start=0)
        sequence.add(qd_pulses[qubit])
        ro_pulses[qubit] = platform.create_qubit_readout_pulse(qubit, start=qd_pulses[qubit].finish)
        sequence.add(ro_pulses[qubit])
        qf_pulses[qubit] = FluxPulse(
            start=0,
            duration=500,
            amplitude=1,
            shape=Rectangular(),
            channel=platform.qubits[qubit].flux.name,
            qubit=qubit,
        )
        sequence.add(qf_pulses[qubit])


@pytest.fixture(scope="module")
def instrument(connected_platform):
    return get_instrument(connected_platform, Zurich)


@pytest.mark.qpu
<<<<<<< HEAD
def test_connections():
    platform = create_platform("iqm5q")
    IQM5q = platform.instruments["EL_ZURO"]
    IQM5q.start()
    IQM5q.stop()
    IQM5q.disconnect()
    IQM5q.connect()
=======
def test_connections(instrument):
    instrument.start()
    instrument.stop()
    instrument.disconnect()
    instrument.connect()
>>>>>>> a22afcc6


@pytest.mark.qpu
def test_experiment_execute_pulse_sequence(connected_platform, instrument):
    platform = connected_platform
    platform.setup()

    sequence = PulseSequence()
    qubits = {0: platform.qubits[0], "c0": platform.qubits["c0"]}
    platform.qubits = qubits

    ro_pulses = {}
    qf_pulses = {}
    for qubit in qubits.values():
        q = qubit.name
        qf_pulses[q] = FluxPulse(
            start=0,
            duration=500,
            amplitude=1,
            shape=Rectangular(),
            channel=platform.qubits[q].flux.name,
            qubit=q,
        )
        sequence.add(qf_pulses[q])
        if qubit.flux_coupler:
            continue
        ro_pulses[q] = platform.create_qubit_readout_pulse(q, start=qf_pulses[q].finish)
        sequence.add(ro_pulses[q])

    options = ExecutionParameters(
        relaxation_time=300e-6, acquisition_type=AcquisitionType.INTEGRATION, averaging_mode=AveragingMode.CYCLIC
    )

    results = platform.execute_pulse_sequence(
        sequence,
        options,
    )

    assert len(results[ro_pulses[q].serial]) > 0


@pytest.mark.qpu
def test_experiment_sweep_2d_specific(connected_platform, instrument):
    platform = connected_platform
    platform.setup()

    sequence = PulseSequence()
    qubits = {0: platform.qubits[0]}

    swept_points = 5
    sequence = PulseSequence()
    ro_pulses = {}
    qd_pulses = {}
    for qubit in qubits:
        qd_pulses[qubit] = platform.create_RX_pulse(qubit, start=0)
        sequence.add(qd_pulses[qubit])
        ro_pulses[qubit] = platform.create_qubit_readout_pulse(qubit, start=qd_pulses[qubit].finish)
        sequence.add(ro_pulses[qubit])

    parameter1 = Parameter.relative_phase
    parameter2 = Parameter.frequency

    parameter_range_1 = (
        np.random.rand(swept_points)
        if parameter1 is Parameter.amplitude
        else np.random.randint(swept_points, size=swept_points)
    )

    parameter_range_2 = (
        np.random.rand(swept_points)
        if parameter2 is Parameter.amplitude
        else np.random.randint(swept_points, size=swept_points)
    )

    sweepers = []
    sweepers.append(Sweeper(parameter1, parameter_range_1, pulses=[qd_pulses[qubit]]))
    sweepers.append(Sweeper(parameter2, parameter_range_2, pulses=[qd_pulses[qubit]]))

    options = ExecutionParameters(
        relaxation_time=300e-6, acquisition_type=AcquisitionType.INTEGRATION, averaging_mode=AveragingMode.CYCLIC
    )

    results = platform.sweep(
        sequence,
        options,
        sweepers[0],
        sweepers[1],
    )

    assert len(results[ro_pulses[qubit].serial]) > 0<|MERGE_RESOLUTION|>--- conflicted
+++ resolved
@@ -102,14 +102,15 @@
     sequence.add(ro_pulse)
     ro_pulse = ReadoutPulse(0, 5000, 0.05, int(3e9), 0.0, Rectangular(), "ch1", qubit=0)
     sequence.add(ro_pulse)
-    IQM5q = create_platform("zurich")
-
-    IQM5q.instruments[0].sequence_zh(sequence, IQM5q.qubits, sweepers=[])
-    zhsequence = IQM5q.instruments[0].sequence
+    platform = create_platform("zurich")
+
+    controller = platform.instruments["EL_ZURO"]
+    controller.sequence_zh(sequence, platform.qubits, sweepers=[])
+    zhsequence = controller.sequence
 
     with pytest.raises(AttributeError):
-        IQM5q.instruments[0].sequence_zh("sequence", IQM5q.qubits, sweepers=[])
-        zhsequence = IQM5q.instruments[0].sequence
+        controller.sequence_zh("sequence", platform.qubits, sweepers=[])
+        zhsequence = controller.sequence
 
     assert len(zhsequence) == 2
     assert len(zhsequence["readout0"]) == 2
@@ -191,7 +192,7 @@
 def test_experiment_fast_reset_readout(dummy_qrc):
     platform = create_platform("zurich")
     platform.setup()
-    IQM5q = platform.instruments[0]
+    IQM5q = platform.instruments["EL_ZURO"]
     IQM5q.create_device_setup()
 
     sequence = PulseSequence()
@@ -519,21 +520,11 @@
 
 
 @pytest.mark.qpu
-<<<<<<< HEAD
-def test_connections():
-    platform = create_platform("iqm5q")
-    IQM5q = platform.instruments["EL_ZURO"]
-    IQM5q.start()
-    IQM5q.stop()
-    IQM5q.disconnect()
-    IQM5q.connect()
-=======
 def test_connections(instrument):
     instrument.start()
     instrument.stop()
     instrument.disconnect()
     instrument.connect()
->>>>>>> a22afcc6
 
 
 @pytest.mark.qpu
