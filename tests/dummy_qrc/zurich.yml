nqubits: 5
qubits: [0, 1, 2, 3, 4]
couplers: [0, 1, 3, 4]
topology: {0: [0, 2], 1: [1, 2], 3: [2, 3], 4: [2, 4]}
settings:
    nshots: 4096
    sampling_rate: 2.e+9
    relaxation_time: 300_000

<<<<<<< HEAD
=======
qubits: [0, 1, 2, 3, 4, "c0", "c1", "c3", "c4"]

topology: [[0, 2], [1, 2], [2, 3], [2, 4]]

instruments:
    lo_readout:
        frequency: 5_500_000_000
        power: null
    lo_drive_0:
        frequency: 4_200_000_000
        power: null
    lo_drive_1:
        frequency: 4_600_000_000
        power: null
    lo_drive_2:
        frequency: 4_800_000_000
        power: null

>>>>>>> 5d846b9f
native_gates:
    single_qubit:
        0: # qubit number
            RX:
                duration: 40
                amplitude: 0.625 #0.45
                frequency: 4_095_830_788 #doesnt do anything requiered for qibolab to work
                # shape: Gaussian(5)
                shape: Drag(5, 0.04)
                type: qd # qubit drive
                relative_start: 0
                phase: 0
            MZ:
                duration: 2000 #2000.e-9
                amplitude: .5 # .1
                frequency: 5_229_200_000 #5_233_200_000 #doesnt do anything requiered for qibolab to work
                shape: Rectangular()
                type: ro # readout
                relative_start: 0
                phase: 0

        1: # qubit number
            RX:
                duration: 90 #80
                amplitude: 0.2 #0.2
                frequency: 4_170_000_000 #doesnt do anything requiered for qibolab to work
                shape: Gaussian(5)
                # shape: Drag(5, 0.04)
                type: qd # qubit drive
                relative_start: 0
                phase: 0
            MZ:
                duration: 1000
                amplitude: .1 # 1
                frequency: 4_931_000_000 #doesnt do anything requiered for qibolab to work
                shape: Rectangular()
                type: ro # readout
                relative_start: 0
                phase: 0

        2: # qubit number
            RX:
                duration: 40 #200 #60
                amplitude: 0.59
                frequency: 4_300_587_281  #4_401_600_000 #4_505_500_000 #4_321_500_000 # 4_541_100_000 #doesnt do anything requiered for qibolab to work
                shape: Gaussian(5)
                # shape: Drag(5, 0.04)
                type: qd # qubit drive
                relative_start: 0
                phase: 0
            MZ:
                duration: 2000
                amplitude: .54
                frequency: 6.109e+9 #6_086_000_000  #6_112_000_000 #doesnt do anything requiered for qibolab to work
                shape: Rectangular()
                type: ro # readout
                relative_start: 0
                phase: 0

        3: # qubit number
            RX:
                duration: 90 #80
                amplitude: 0.75 #0.8
                frequency: 4_100_000_000 #doesnt do anything requiered for qibolab to work
                shape: Gaussian(5)
                # shape: Drag(5, 0.04)
                type: qd # qubit drive
                relative_start: 0
                phase: 0
            MZ:
                duration: 2000
                amplitude: .01 # 1
                frequency: 5_783_000_000 #doesnt do anything requiered for qibolab to work
                shape: Rectangular()
                type: ro # readout
                relative_start: 0
                phase: 0

        4: # qubit number
            RX:
                duration: 53 #110 #80
                amplitude: 1 #0.398 #0.8
                frequency: 4_196_800_000 #Small detuning increase freq #4_248_775_000 #doesnt do anything requiered for qibolab to work
                shape: Gaussian(5)
                # shape: Drag(5, 0.04)
                type: qd # qubit drive
                relative_start: 0
                phase: 0
            MZ:
                duration: 1000
                amplitude: .5 #.50 # 1
                frequency: 5_515_000_000 #doesnt do anything requiered for qibolab to work
                shape: Rectangular()
                type: ro # readout
                relative_start: 0
                phase: 0

    two_qubit:
        1-2:
            CZ:
            - duration: 32
              amplitude: -0.6025
              shape: Exponential(12, 5000, 0.1)
              qubit: 3
              relative_start: 0
              type: qf
            - duration: 20
              amplitude: 0
              shape: Rectangular())
              qubit: 3
              relative_start: 32
              type: qf
            - type: virtual_z
              phase: -3.630
              qubit: 3

            - duration: 32
              amplitude: 0
              shape: Rectangular())
              qubit: 2
              relative_start: 0
              type: qf
            - duration: 20
              amplitude: 0
              shape: Rectangular())
              qubit: 2
              relative_start: 32
              type: qf
            - type: virtual_z
              phase: -0.041
              qubit: 2

characterization:
    single_qubit:
        0:
            readout_frequency: 5_229_200_000 #5_233_200_000
            resonator_polycoef_flux: []
            drive_frequency: 4_095_830_788 #4_093_830_788
            T1: 0.0
            T2: 0.0
            sweetspot: 0.05 #Use this as an amplitude of the flux_bias
            mean_gnd_states: [1.5420, 0.1813]
            mean_exc_states: [2.4499,-0.5629]
            # parameters for single shot classification
            threshold: 0.8836
            iq_angle: -1.551
            # alpha: 217.492 MHz
            # To save power values on the runcard
            # ro_range_lp: -15
            # ro_range_hp: -15
            # qd_range: 0
            # flux_range: -0

        1:
            readout_frequency: 4_931_000_000
            resonator_polycoef_flux: []
            drive_frequency: 4_170_000_000
            T1: 0.
            T2: 0.
            sweetspot: 0.0
            mean_gnd_states: [0, 0]
            mean_exc_states: [0, 0]
        2:
            readout_frequency: 6.109e+9  #6_112_000_000
            resonator_polycoef_flux: []
            drive_frequency: 4_300_587_281 # 4_401_600_000 #4_541_100_000
            T1: 0.
            T2: 0.
            sweetspot: 0.0 #0.5 #0.62 0.00
            mean_gnd_states: [-1.8243, 1.5926]
            mean_exc_states: [-0.8083, 2.3929]
            # parameters for single shot classification
            threshold: -0.0593
            iq_angle: -0.667
            # alpha: 208 MHz
        3:
            readout_frequency: 5_783_000_000
            resonator_polycoef_flux: []
            drive_frequency: 4_100_000_000
            T1: 0.
            T2: 0.
            sweetspot: 0.0
            mean_gnd_states: [0, 0]
            mean_exc_states: [0, 0]
        4:
            readout_frequency: 5_515_000_000
            resonator_polycoef_flux: []
            drive_frequency: 4_196_800_000
            T1: 0.
            T2: 0.
            sweetspot: 0.0
            mean_gnd_states: [0, 0]
            mean_exc_states: [0, 0]
            # parameters for single shot classification
            threshold: 0.233806 #0.370954 #0.350665
            iq_angle: 0.481 # -91.712 #191.016
    coupler:
        0:
            sweetspot: 0.0
        1:
            sweetspot: 0.0
        3:
            sweetspot: 0.0
        4:
            sweetspot: 0.0<|MERGE_RESOLUTION|>--- conflicted
+++ resolved
@@ -7,12 +7,6 @@
     sampling_rate: 2.e+9
     relaxation_time: 300_000
 
-<<<<<<< HEAD
-=======
-qubits: [0, 1, 2, 3, 4, "c0", "c1", "c3", "c4"]
-
-topology: [[0, 2], [1, 2], [2, 3], [2, 4]]
-
 instruments:
     lo_readout:
         frequency: 5_500_000_000
@@ -27,7 +21,6 @@
         frequency: 4_800_000_000
         power: null
 
->>>>>>> 5d846b9f
 native_gates:
     single_qubit:
         0: # qubit number
