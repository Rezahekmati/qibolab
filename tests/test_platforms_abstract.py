--- conflicted
+++ resolved
@@ -73,10 +73,6 @@
         updates = {par: {i: [new_values[i], new_values[i]] for i in range(platform.nqubits)}}
     else:
         updates = {par: {i: new_values[i] for i in range(platform.nqubits)}}
-<<<<<<< HEAD
-=======
-
->>>>>>> 31325c38
     platform.update(updates)
     for i in range(platform.nqubits):
         value = updates[par][i]
