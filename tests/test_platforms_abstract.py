"""Tests :class:`qibolab.platforms.multiqubit.MultiqubitPlatform` and
:class:`qibolab.platforms.platform.DesignPlatform`.
"""
import os
import pathlib
import pickle
import shutil
import warnings

import numpy as np
import pytest
import yaml
from qibo.models import Circuit
from qibo.states import CircuitResult

from qibolab import create_platform
from qibolab.backends import QibolabBackend
from qibolab.paths import qibolab_folder
from qibolab.platform import Platform
from qibolab.platforms.multiqubit import MultiqubitPlatform
from qibolab.pulses import PulseSequence
<<<<<<< HEAD
from qibolab.transpilers import Pipeline


def generate_circuit_with_gate(nqubits, gate, *params, **kwargs):
    circuit = Circuit(nqubits)
    circuit.add(gate(q, *params, **kwargs) for q in range(nqubits))
    circuit.add(gates.M(*range(nqubits)))
    return circuit


def test_u3_sim_agreement():
    backend = NumpyBackend()
    theta, phi, lam = 0.1, 0.2, 0.3
    u3_matrix = gates.U3(0, theta, phi, lam).asmatrix(backend)
    rz1 = gates.RZ(0, phi).asmatrix(backend)
    rz2 = gates.RZ(0, theta).asmatrix(backend)
    rz3 = gates.RZ(0, lam).asmatrix(backend)
    rx1 = gates.RX(0, -np.pi / 2).asmatrix(backend)
    rx2 = gates.RX(0, np.pi / 2).asmatrix(backend)
    target_matrix = rz1 @ rx1 @ rz2 @ rx2 @ rz3
    np.testing.assert_allclose(u3_matrix, target_matrix)


def compile_circuit(circuit, platform):
    """Compile a circuit to a pulse sequence."""
    transpiler = Pipeline.default(platform.two_qubit_natives)
    if transpiler.is_satisfied(circuit):
        native_circuit = circuit
    else:
        native_circuit, _ = transpiler(circuit)
=======
>>>>>>> 7a5b3314

qubit = 0
nshots = 1024


@pytest.fixture
def platform(platform_name):
    test_runcard = pathlib.Path(__file__).parent / "test_platforms_multiqubit.yml"
    original_runcard = qibolab_folder / "runcards" / f"{platform_name}.yml"
    shutil.copyfile(str(original_runcard), test_runcard)
    _platform = create_platform(platform_name, test_runcard)
    _platform.connect()
    _platform.setup()
    _platform.start()
    yield _platform
    _platform.stop()
    _platform.disconnect()
    os.remove(test_runcard)


def test_platform_multiqubit(platform_name):
    platform = create_platform(platform_name)
    assert isinstance(platform, Platform)


def test_platform():
    with pytest.raises(ValueError):
        platform = create_platform("nonexistent")


def test_multiqubitplatform_init(platform_name):
    platform = create_platform(platform_name)
    with open(platform.runcard) as file:
        settings = yaml.safe_load(file)
    if not isinstance(platform, MultiqubitPlatform):
        pytest.skip(f"Skipping MultiqubitPlatform specific test for {platform_name}.")
    assert platform.name == platform_name
    assert platform.is_connected == False
    assert len(platform.instruments) == len(settings["instruments"])
    for name in settings["instruments"]:
        assert name in platform.instruments
        assert (
            str(type(platform.instruments[name]))
            == f"<class 'qibolab.instruments.{settings['instruments'][name]['lib']}.{settings['instruments'][name]['class']}'>"
        )


def test_abstractplatform_pickle(platform_name):
    platform = create_platform(platform_name)
    serial = pickle.dumps(platform)
    new_platform = pickle.loads(serial)
    assert new_platform.name == platform.name
    assert new_platform.runcard == platform.runcard
    assert new_platform.settings == platform.settings
    assert new_platform.is_connected == platform.is_connected


@pytest.mark.parametrize(
    "par",
    [
        "readout_frequency",
        "sweetspot",
        "threshold",
        "bare_resonator_frequency",
        "drive_frequency",
        "iq_angle",
        "mean_gnd_states",
        "classifiers_hpars",
    ],
)
def test_update(platform_name, par):
    platform = create_platform(platform_name)
    new_values = np.ones(platform.nqubits)
    updates = {par: {i: new_values[i] for i in range(platform.nqubits)}}
    # TODO: fix the reload settings for qili1q_os2
    if not isinstance(platform, MultiqubitPlatform):
        platform.update(updates)
        for i in range(platform.nqubits):
            value = updates[par][i]
            if "frequency" in par:
                value *= 1e9
            assert value == float(platform.settings["characterization"]["single_qubit"][i][par])
            assert value == float(getattr(platform.qubits[i], par))


@pytest.mark.qpu
def test_abstractplatform_setup_start_stop(platform):
    pass


@pytest.mark.qpu
def test_platform_lo_drive_frequency(platform):
    with pytest.raises(NotImplementedError):
        platform.set_lo_drive_frequency(qubit, 1e9)
        assert platform.get_lo_drive_frequency(qubit) == 1e9


@pytest.mark.qpu
def test_platform_lo_readout_frequency(platform):
    with pytest.raises(NotImplementedError):
        platform.set_lo_readout_frequency(qubit, 1e9)
        assert platform.get_lo_readout_frequency(qubit) == 1e9


@pytest.mark.qpu
def test_platform_attenuation(platform):
    if isinstance(platform, MultiqubitPlatform):
        platform.set_attenuation(qubit, 0)
        assert platform.get_attenuation(qubit) == 0
    else:
        with pytest.raises(NotImplementedError):
            platform.set_attenuation(qubit, 0)
        with pytest.raises(NotImplementedError):
            platform.get_attenuation(qubit)


@pytest.mark.qpu
def test_platform_gain(platform):
    if isinstance(platform, MultiqubitPlatform):
        platform.set_gain(qubit, 0)
        assert platform.get_gain(qubit) == 0
    else:
        with pytest.raises(NotImplementedError):
            platform.set_gain(qubit, 0)
        with pytest.raises(NotImplementedError):
            platform.get_gain(qubit)


@pytest.mark.qpu
def test_platform_bias(platform):
    with pytest.raises(NotImplementedError):
        platform.set_bias(qubit, 0)
        assert platform.get_bias(qubit) == 0


@pytest.mark.qpu
def test_multiqubitplatform_execute_empty(platform):
    # an empty pulse sequence
    sequence = PulseSequence()
    platform.execute_pulse_sequence(sequence, ExecutionParameters(nshots=nshots))


@pytest.mark.qpu
def test_multiqubitplatform_execute_one_drive_pulse(platform):
    # One drive pulse
    sequence = PulseSequence()
    sequence.add(platform.create_qubit_drive_pulse(qubit, start=0, duration=200))
    platform.execute_pulse_sequence(sequence, ExecutionParameters(nshots=nshots))


@pytest.mark.qpu
def test_multiqubitplatform_execute_one_long_drive_pulse(platform):
    # Long duration
    if not isinstance(platform, MultiqubitPlatform):
        pytest.skip(f"Skipping extra long pulse test for {platform}.")
    sequence = PulseSequence()
    sequence.add(platform.create_qubit_drive_pulse(qubit, start=0, duration=8192 + 200))
    with pytest.raises(NotImplementedError):
        platform.execute_pulse_sequence(sequence, ExecutionParameters(nshots=nshots))


@pytest.mark.qpu
def test_multiqubitplatform_execute_one_extralong_drive_pulse(platform):
    # Extra Long duration
    if not isinstance(platform, MultiqubitPlatform):
        pytest.skip(f"Skipping extra long pulse test for {platform}.")
    sequence = PulseSequence()
    sequence.add(platform.create_qubit_drive_pulse(qubit, start=0, duration=2 * 8192 + 200))
    with pytest.raises(NotImplementedError):
        platform.execute_pulse_sequence(sequence, ExecutionParameters(nshots=nshots))


@pytest.mark.qpu
def test_multiqubitplatform_execute_one_drive_one_readout(platform):
    # One drive pulse and one readout pulse
    sequence = PulseSequence()
    sequence.add(platform.create_qubit_drive_pulse(qubit, start=0, duration=200))
    sequence.add(platform.create_qubit_readout_pulse(qubit, start=200))
    platform.execute_pulse_sequence(sequence, ExecutionParameters(nshots=nshots))


@pytest.mark.qpu
def test_multiqubitplatform_execute_multiple_drive_pulses_one_readout(platform):
    # Multiple qubit drive pulses and one readout pulse
    sequence = PulseSequence()
    sequence.add(platform.create_qubit_drive_pulse(qubit, start=0, duration=200))
    sequence.add(platform.create_qubit_drive_pulse(qubit, start=204, duration=200))
    sequence.add(platform.create_qubit_drive_pulse(qubit, start=408, duration=400))
    sequence.add(platform.create_qubit_readout_pulse(qubit, start=808))
    platform.execute_pulse_sequence(sequence, ExecutionParameters(nshots=nshots))


@pytest.mark.qpu
def test_multiqubitplatform_execute_multiple_drive_pulses_one_readout_no_spacing(
    platform,
):
    # Multiple qubit drive pulses and one readout pulse with no spacing between them
    sequence = PulseSequence()
    sequence.add(platform.create_qubit_drive_pulse(qubit, start=0, duration=200))
    sequence.add(platform.create_qubit_drive_pulse(qubit, start=200, duration=200))
    sequence.add(platform.create_qubit_drive_pulse(qubit, start=400, duration=400))
    sequence.add(platform.create_qubit_readout_pulse(qubit, start=800))
    platform.execute_pulse_sequence(sequence, ExecutionParameters(nshots=nshots))


@pytest.mark.qpu
def test_multiqubitplatform_execute_multiple_overlaping_drive_pulses_one_readout(
    platform,
):
    # Multiple overlapping qubit drive pulses and one readout pulse
    sequence = PulseSequence()
    sequence.add(platform.create_qubit_drive_pulse(qubit, start=0, duration=200))
    sequence.add(platform.create_qubit_drive_pulse(qubit, start=200, duration=200))
    sequence.add(platform.create_qubit_drive_pulse(qubit, start=50, duration=400))
    sequence.add(platform.create_qubit_readout_pulse(qubit, start=800))
    platform.execute_pulse_sequence(sequence, ExecutionParameters(nshots=nshots))


@pytest.mark.qpu
def test_multiqubitplatform_execute_multiple_readout_pulses(platform):
    # Multiple readout pulses
    sequence = PulseSequence()
    qd_pulse1 = platform.create_qubit_drive_pulse(qubit, start=0, duration=200)
    ro_pulse1 = platform.create_qubit_readout_pulse(qubit, start=200)
    qd_pulse2 = platform.create_qubit_drive_pulse(qubit, start=(ro_pulse1.start + ro_pulse1.duration), duration=400)
    ro_pulse2 = platform.create_qubit_readout_pulse(qubit, start=(ro_pulse1.start + ro_pulse1.duration + 400))
    sequence.add(qd_pulse1)
    sequence.add(ro_pulse1)
    sequence.add(qd_pulse2)
    sequence.add(ro_pulse2)
    platform.execute_pulse_sequence(sequence, ExecutionParameters(nshots=nshots))


@pytest.mark.qpu
@pytest.mark.xfail(raises=AssertionError, reason="Probabilities are not well calibrated")
def test_excited_state_probabilities_pulses(platform, qubit):
    backend = QibolabBackend(platform)
    qd_pulse = platform.create_RX_pulse(qubit)
    ro_pulse = platform.create_MZ_pulse(qubit, start=qd_pulse.duration)
    sequence = PulseSequence()
    sequence.add(qd_pulse)
    sequence.add(ro_pulse)
    result = platform.execute_pulse_sequence(sequence, ExecutionParameters(nshots=5000))

    cr = CircuitResult(backend, Circuit(platform.nqubits), result, nshots=5000)
    probs = backend.circuit_result_probabilities(cr, qubits=[qubit])
    warnings.warn(f"Excited state probabilities: {probs}")
    np.testing.assert_allclose(probs, [0, 1], atol=0.05)


@pytest.mark.qpu
@pytest.mark.parametrize("start_zero", [False, True])
@pytest.mark.xfail(raises=AssertionError, reason="Probabilities are not well calibrated")
def test_ground_state_probabilities_pulses(platform, qubit, start_zero):
    backend = QibolabBackend(platform)
    if start_zero:
        ro_pulse = platform.create_MZ_pulse(qubit, start=0)
    else:
        qd_pulse = platform.create_RX_pulse(qubit)
        ro_pulse = platform.create_MZ_pulse(qubit, start=qd_pulse.duration)
    sequence = PulseSequence()
    sequence.add(ro_pulse)
    result = platform.execute_pulse_sequence(sequence, ExecutionParameters(nshots=5000))

    cr = CircuitResult(backend, Circuit(platform.nqubits), result, nshots=5000)
    probs = backend.circuit_result_probabilities(cr, qubits=[qubit])
    warnings.warn(f"Ground state probabilities: {probs}")
    np.testing.assert_allclose(probs, [1, 0], atol=0.05)<|MERGE_RESOLUTION|>--- conflicted
+++ resolved
@@ -19,39 +19,6 @@
 from qibolab.platform import Platform
 from qibolab.platforms.multiqubit import MultiqubitPlatform
 from qibolab.pulses import PulseSequence
-<<<<<<< HEAD
-from qibolab.transpilers import Pipeline
-
-
-def generate_circuit_with_gate(nqubits, gate, *params, **kwargs):
-    circuit = Circuit(nqubits)
-    circuit.add(gate(q, *params, **kwargs) for q in range(nqubits))
-    circuit.add(gates.M(*range(nqubits)))
-    return circuit
-
-
-def test_u3_sim_agreement():
-    backend = NumpyBackend()
-    theta, phi, lam = 0.1, 0.2, 0.3
-    u3_matrix = gates.U3(0, theta, phi, lam).asmatrix(backend)
-    rz1 = gates.RZ(0, phi).asmatrix(backend)
-    rz2 = gates.RZ(0, theta).asmatrix(backend)
-    rz3 = gates.RZ(0, lam).asmatrix(backend)
-    rx1 = gates.RX(0, -np.pi / 2).asmatrix(backend)
-    rx2 = gates.RX(0, np.pi / 2).asmatrix(backend)
-    target_matrix = rz1 @ rx1 @ rz2 @ rx2 @ rz3
-    np.testing.assert_allclose(u3_matrix, target_matrix)
-
-
-def compile_circuit(circuit, platform):
-    """Compile a circuit to a pulse sequence."""
-    transpiler = Pipeline.default(platform.two_qubit_natives)
-    if transpiler.is_satisfied(circuit):
-        native_circuit = circuit
-    else:
-        native_circuit, _ = transpiler(circuit)
-=======
->>>>>>> 7a5b3314
 
 qubit = 0
 nshots = 1024
