import numpy as np
import pytest

from qibolab.instruments.abstract import Instrument
from qibolab.instruments.qblox.cluster_qrm_rf import ClusterQRM_RF
from qibolab.instruments.qblox.port import QbloxInputPort, QbloxOutputPort
from qibolab.pulses import DrivePulse, PulseSequence, ReadoutPulse
from qibolab.sweeper import Parameter, Sweeper, SweeperType

from .qblox_fixtures import connected_controller, controller

OUTPUT_CHANNEL = "L3-25_a"
INPUT_CHANNEL = "L2-5_a"
ATTENUATION = 38
LO_FREQUENCY = 7_000_000_000
TIME_OF_FLIGHT = 500
ACQUISITION_DURATION = 900
SETTINGS = {
    "o1": {
        "attenuation": ATTENUATION,
        "lo_frequency": LO_FREQUENCY,
    },
    "i1": {
        "acquisition_hold_off": TIME_OF_FLIGHT,
        "acquisition_duration": ACQUISITION_DURATION,
    },
}


<<<<<<< HEAD
def get_qrm_rf(controller, cluster):
=======
def get_qrm_rf(controller):
>>>>>>> daac4998
    for module in controller.modules.values():
        if isinstance(module, ClusterQRM_RF):
            return ClusterQRM_RF(module.name, module.address)


@pytest.fixture(scope="module")
def qrm_rf(controller):
    return get_qrm_rf(controller)


@pytest.fixture(scope="module")
<<<<<<< HEAD
def connected_qrm_rf(connected_controller, connected_cluster):
    qrm_rf = get_qrm_rf(connected_controller, connected_cluster)
    qrm_rf.setup(**SETTINGS)
    qrm_rf.port("o1")
    qrm_rf.port("i1", out=False)
    qrm_rf.connect()
=======
def connected_qrm_rf(connected_controller):
    qrm_rf = get_qrm_rf(connected_controller)
    qrm_rf.setup(**SETTINGS)
    connected_controller.connect()
    qrm_rf.connect(connected_controller.cluster)
>>>>>>> daac4998

    yield qrm_rf
    qrm_rf.disconnect()
    connected_controller.disconnect()


def test_instrument_interface(qrm_rf: ClusterQRM_RF):
    # Test compliance with :class:`qibolab.instruments.abstract.Instrument` interface
    for abstract_method in Instrument.__abstractmethods__:
        assert hasattr(qrm_rf, abstract_method)

    for attribute in [
        "name",
        "address",
        "is_connected",
        "signature",
        "tmp_folder",
        "data_folder",
    ]:
        assert hasattr(qrm_rf, attribute)


def test_init(qrm_rf: ClusterQRM_RF):
    assert qrm_rf.device == None


def test_setup(qrm_rf: ClusterQRM_RF):
    qrm_rf.setup(**SETTINGS)
<<<<<<< HEAD
    assert qrm_rf.settings == SETTINGS
=======
    assert type(qrm_rf.ports["o1"]) == QbloxOutputPort
    assert type(qrm_rf.ports["i1"]) == QbloxInputPort
    assert qrm_rf.settings == SETTINGS
    output_port: QbloxOutputPort = qrm_rf.ports["o1"]
    assert output_port.sequencer_number == 0
    input_port: QbloxInputPort = qrm_rf.ports["i1"]
    assert input_port.input_sequencer_number == 0
    assert input_port.output_sequencer_number == 0
>>>>>>> daac4998


@pytest.mark.qpu
def test_connect(connected_qrm_rf: ClusterQRM_RF):
    qrm_rf = connected_qrm_rf

    assert qrm_rf.is_connected
    assert not qrm_rf is None
    # test configuration after connection
    assert qrm_rf.device.get("in0_att") == 0
    assert qrm_rf.device.get("out0_offset_path0") == 0
    assert qrm_rf.device.get("out0_offset_path1") == 0
    assert qrm_rf.device.get("scope_acq_avg_mode_en_path0") == True
    assert qrm_rf.device.get("scope_acq_avg_mode_en_path1") == True
    assert (
        qrm_rf.device.get("scope_acq_sequencer_select")
        == qrm_rf.DEFAULT_SEQUENCERS["i1"]
    )
    assert qrm_rf.device.get("scope_acq_trigger_level_path0") == 0
    assert qrm_rf.device.get("scope_acq_trigger_level_path1") == 0
    assert qrm_rf.device.get("scope_acq_trigger_mode_path0") == "sequencer"
    assert qrm_rf.device.get("scope_acq_trigger_mode_path1") == "sequencer"

    default_sequencer = qrm_rf.device.sequencers[qrm_rf.DEFAULT_SEQUENCERS["o1"]]
    assert default_sequencer.get("connect_out0") == "IQ"
    assert default_sequencer.get("connect_acq") == "in0"
    assert default_sequencer.get("cont_mode_en_awg_path0") == False
    assert default_sequencer.get("cont_mode_en_awg_path1") == False
    assert default_sequencer.get("cont_mode_waveform_idx_awg_path0") == 0
    assert default_sequencer.get("cont_mode_waveform_idx_awg_path1") == 0
    assert default_sequencer.get("marker_ovr_en") == True
    assert default_sequencer.get("marker_ovr_value") == 15
    assert default_sequencer.get("mixer_corr_gain_ratio") == 1
    assert default_sequencer.get("mixer_corr_phase_offset_degree") == 0
    assert default_sequencer.get("offset_awg_path0") == 0
    assert default_sequencer.get("offset_awg_path1") == 0
    assert default_sequencer.get("sync_en") == False
    assert default_sequencer.get("upsample_rate_awg_path0") == 0
    assert default_sequencer.get("upsample_rate_awg_path1") == 0

    _device_num_sequencers = len(qrm_rf.device.sequencers)
    for s in range(1, _device_num_sequencers):
        assert qrm_rf.device.sequencers[s].get("connect_out0") == "off"
        assert qrm_rf.device.sequencers[s].get("connect_acq") == "off"

    assert qrm_rf.device.get("out0_att") == ATTENUATION
    assert qrm_rf.device.get("out0_in0_lo_en") == True
    assert qrm_rf.device.get("out0_in0_lo_freq") == LO_FREQUENCY
    assert qrm_rf.device.get("out0_in0_lo_freq") == LO_FREQUENCY

    default_sequencer = qrm_rf.device.sequencers[qrm_rf.DEFAULT_SEQUENCERS["o1"]]

    assert default_sequencer.get("mod_en_awg") == True

    assert qrm_rf.ports["o1"].nco_freq == 0
    assert qrm_rf.ports["o1"].nco_phase_offs == 0

    assert default_sequencer.get("demod_en_acq") == True

    assert qrm_rf.ports["i1"].acquisition_hold_off == TIME_OF_FLIGHT
    assert qrm_rf.ports["i1"].acquisition_duration == ACQUISITION_DURATION
    assert type(qrm_rf.ports["o1"]) == QbloxOutputPort
    assert type(qrm_rf.ports["i1"]) == QbloxInputPort
    output_port: QbloxOutputPort = qrm_rf.ports["o1"]
    assert output_port.sequencer_number == 0
    input_port: QbloxInputPort = qrm_rf.ports["i1"]
    assert input_port.input_sequencer_number == 0
    assert input_port.output_sequencer_number == 0


@pytest.mark.qpu
def test_pulse_sequence(connected_platform, connected_qrm_rf: ClusterQRM_RF):
    ps = PulseSequence()
    for channel in connected_qrm_rf.channel_map:
        ps.add(DrivePulse(0, 200, 1, 6.8e9, np.pi / 2, "Gaussian(5)", channel))
        ps.add(
            ReadoutPulse(
                200, 2000, 1, 7.1e9, np.pi / 2, "Rectangular()", channel, qubit=0
            )
        )
        ps.add(
            ReadoutPulse(
                200, 2000, 1, 7.2e9, np.pi / 2, "Rectangular()", channel, qubit=1
            )
        )
    qubits = connected_platform.qubits
    connected_qrm_rf.ports["i1"].hardware_demod_en = True
    connected_qrm_rf.process_pulse_sequence(qubits, ps, 1000, 1, 10000)
    connected_qrm_rf.upload()
    connected_qrm_rf.play_sequence()
    results = connected_qrm_rf.acquire()
    connected_qrm_rf.ports["i1"].hardware_demod_en = False
    connected_qrm_rf.process_pulse_sequence(qubits, ps, 1000, 1, 10000)
    connected_qrm_rf.upload()
    connected_qrm_rf.play_sequence()
    results = connected_qrm_rf.acquire()


@pytest.mark.qpu
def test_sweepers(connected_platform, connected_qrm_rf: ClusterQRM_RF):
    ps = PulseSequence()
    qd_pulses = {}
    ro_pulses = {}
    for channel in connected_qrm_rf.channel_map:
        qd_pulses[0] = DrivePulse(
            0, 200, 1, 7e9, np.pi / 2, "Gaussian(5)", channel, qubit=0
        )
        ro_pulses[0] = ReadoutPulse(
            200, 2000, 1, 7.1e9, np.pi / 2, "Rectangular()", channel, qubit=0
        )
        ro_pulses[1] = ReadoutPulse(
            200, 2000, 1, 7.2e9, np.pi / 2, "Rectangular()", channel, qubit=1
        )
        ps.add(qd_pulses[0], ro_pulses[0], ro_pulses[1])

    qubits = connected_platform.qubits

    freq_width = 300e6 * 2
    freq_step = freq_width // 100

    delta_frequency_range = np.arange(-freq_width // 2, freq_width // 2, freq_step)
    sweeper = Sweeper(
        Parameter.frequency,
        delta_frequency_range,
        pulses=ro_pulses,
        type=SweeperType.OFFSET,
    )

    connected_qrm_rf.process_pulse_sequence(
        qubits, ps, 1000, 1, 10000, sweepers=[sweeper]
    )
    connected_qrm_rf.upload()
    connected_qrm_rf.play_sequence()
    results = connected_qrm_rf.acquire()

    delta_duration_range = np.arange(0, 140, 1)
    sweeper = Sweeper(
        Parameter.duration,
        delta_duration_range,
        pulses=qd_pulses,
        type=SweeperType.ABSOLUTE,
    )

    connected_qrm_rf.process_pulse_sequence(
        qubits, ps, 1000, 1, 10000, sweepers=[sweeper]
    )
    connected_qrm_rf.upload()
    connected_qrm_rf.play_sequence()
    results = connected_qrm_rf.acquire()


def test_process_acquisition_results():
    pass


@pytest.mark.qpu
def test_start_stop(connected_qrm_rf: ClusterQRM_RF):
    connected_qrm_rf.start()
    connected_qrm_rf.stop()
    # check all sequencers are stopped and all offsets = 0<|MERGE_RESOLUTION|>--- conflicted
+++ resolved
@@ -27,11 +27,7 @@
 }
 
 
-<<<<<<< HEAD
-def get_qrm_rf(controller, cluster):
-=======
 def get_qrm_rf(controller):
->>>>>>> daac4998
     for module in controller.modules.values():
         if isinstance(module, ClusterQRM_RF):
             return ClusterQRM_RF(module.name, module.address)
@@ -43,20 +39,12 @@
 
 
 @pytest.fixture(scope="module")
-<<<<<<< HEAD
 def connected_qrm_rf(connected_controller, connected_cluster):
     qrm_rf = get_qrm_rf(connected_controller, connected_cluster)
     qrm_rf.setup(**SETTINGS)
     qrm_rf.port("o1")
     qrm_rf.port("i1", out=False)
     qrm_rf.connect()
-=======
-def connected_qrm_rf(connected_controller):
-    qrm_rf = get_qrm_rf(connected_controller)
-    qrm_rf.setup(**SETTINGS)
-    connected_controller.connect()
-    qrm_rf.connect(connected_controller.cluster)
->>>>>>> daac4998
 
     yield qrm_rf
     qrm_rf.disconnect()
@@ -85,18 +73,7 @@
 
 def test_setup(qrm_rf: ClusterQRM_RF):
     qrm_rf.setup(**SETTINGS)
-<<<<<<< HEAD
     assert qrm_rf.settings == SETTINGS
-=======
-    assert type(qrm_rf.ports["o1"]) == QbloxOutputPort
-    assert type(qrm_rf.ports["i1"]) == QbloxInputPort
-    assert qrm_rf.settings == SETTINGS
-    output_port: QbloxOutputPort = qrm_rf.ports["o1"]
-    assert output_port.sequencer_number == 0
-    input_port: QbloxInputPort = qrm_rf.ports["i1"]
-    assert input_port.input_sequencer_number == 0
-    assert input_port.output_sequencer_number == 0
->>>>>>> daac4998
 
 
 @pytest.mark.qpu
