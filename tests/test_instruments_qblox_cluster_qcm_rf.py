import numpy as np
import pytest

from qibolab.instruments.abstract import Instrument
from qibolab.instruments.qblox.cluster_qcm_rf import ClusterQCM_RF
from qibolab.instruments.qblox.port import QbloxOutputPort
from qibolab.pulses import DrivePulse, PulseSequence
from qibolab.sweeper import Parameter, Sweeper, SweeperType

from .qblox_fixtures import connected_controller, controller

O1_OUTPUT_CHANNEL = "L3-15"
O1_ATTENUATION = 20
O1_LO_FREQUENCY = 5_052_833_073

O2_OUTPUT_CHANNEL = "L3-11"
O2_ATTENUATION = 20
O2_LO_FREQUENCY = 5_995_371_914
SETTINGS = {
    "o1": {
        "attenuation": O1_ATTENUATION,
        "lo_frequency": O1_LO_FREQUENCY,
    },
    "o2": {
        "attenuation": O2_ATTENUATION,
        "lo_frequency": O2_LO_FREQUENCY,
    },
}


<<<<<<< HEAD
def get_qcm_rf(controller, cluster):
=======
def get_qcm_rf(controller):
>>>>>>> daac4998
    for module in controller.modules.values():
        if isinstance(module, ClusterQCM_RF):
            return ClusterQCM_RF(module.name, module.address)


@pytest.fixture(scope="module")
def qcm_rf(controller):
    return get_qcm_rf(controller)


@pytest.fixture(scope="module")
<<<<<<< HEAD
def connected_qcm_rf(connected_controller, connected_cluster):
    qcm_rf = get_qcm_rf(connected_controller, connected_cluster)
    qcm_rf.setup(**SETTINGS)
    for port in SETTINGS:
        qcm_rf.port(port)
    qcm_rf.connect()
=======
def connected_qcm_rf(connected_controller):
    qcm_rf = get_qcm_rf(connected_controller)
    qcm_rf.setup(**SETTINGS)
    connected_controller.connect()
    qcm_rf.connect(connected_controller.cluster)
>>>>>>> daac4998

    yield qcm_rf
    qcm_rf.disconnect()
    connected_controller.disconnect()


def test_instrument_interface(qcm_rf: ClusterQCM_RF):
    # Test compliance with :class:`qibolab.instruments.abstract.Instrument` interface
    for abstract_method in Instrument.__abstractmethods__:
        assert hasattr(qcm_rf, abstract_method)

    for attribute in [
        "name",
        "address",
        "is_connected",
        "signature",
        "tmp_folder",
        "data_folder",
    ]:
        assert hasattr(qcm_rf, attribute)


def test_init(qcm_rf: ClusterQCM_RF):
    assert qcm_rf.device == None
    assert type(qcm_rf.ports) == dict
<<<<<<< HEAD
    assert type(qcm_rf._cluster) == Cluster
=======
    # for port in ["o1", "o2"]:
    #     assert port in qcm_rf.ports
    #     assert type(qcm_rf.ports[port]) == QbloxOutputPort_Settings
    # o1_output_port: QbloxOutputPort = qcm_rf.ports["o1"]
    # o2_output_port: QbloxOutputPort = qcm_rf.ports["o2"]
    # assert o1_output_port.sequencer_number == 0
    # assert o2_output_port.sequencer_number == 1
>>>>>>> daac4998


def test_setup(qcm_rf: ClusterQCM_RF):
    qcm_rf.setup(**SETTINGS)
<<<<<<< HEAD
    assert qcm_rf.settings == SETTINGS
=======
    for port in SETTINGS:
        assert type(qcm_rf.ports[port]) == QbloxOutputPort
        assert type(qcm_rf._sequencers[port]) == list
    assert qcm_rf.settings == SETTINGS
    o1_output_port: QbloxOutputPort = qcm_rf.ports["o1"]
    o2_output_port: QbloxOutputPort = qcm_rf.ports["o2"]
    assert o1_output_port.sequencer_number == 0
    assert o2_output_port.sequencer_number == 1
>>>>>>> daac4998


@pytest.mark.qpu
def test_connect(connected_qcm_rf: ClusterQCM_RF):
    qcm_rf = connected_qcm_rf

    assert qcm_rf.is_connected
    assert not qcm_rf is None
    # test configuration after connection
    assert qcm_rf.device.get("out0_offset_path0") == 0
    assert qcm_rf.device.get("out0_offset_path1") == 0
    assert qcm_rf.device.get("out1_offset_path0") == 0
    assert qcm_rf.device.get("out1_offset_path1") == 0

    o1_default_sequencer = qcm_rf.device.sequencers[qcm_rf.DEFAULT_SEQUENCERS["o1"]]
    o2_default_sequencer = qcm_rf.device.sequencers[qcm_rf.DEFAULT_SEQUENCERS["o2"]]
    for default_sequencer in [o1_default_sequencer, o2_default_sequencer]:
        assert default_sequencer.get("cont_mode_en_awg_path0") == False
        assert default_sequencer.get("cont_mode_en_awg_path1") == False
        assert default_sequencer.get("cont_mode_waveform_idx_awg_path0") == 0
        assert default_sequencer.get("cont_mode_waveform_idx_awg_path1") == 0
        assert default_sequencer.get("marker_ovr_en") == True
        assert default_sequencer.get("marker_ovr_value") == 15
        assert default_sequencer.get("mixer_corr_gain_ratio") == 1
        assert default_sequencer.get("mixer_corr_phase_offset_degree") == 0
        assert default_sequencer.get("offset_awg_path0") == 0
        assert default_sequencer.get("offset_awg_path1") == 0
        assert default_sequencer.get("sync_en") == False
        assert default_sequencer.get("upsample_rate_awg_path0") == 0
        assert default_sequencer.get("upsample_rate_awg_path1") == 0

    assert o1_default_sequencer.get("connect_out0") == "IQ"
    assert o1_default_sequencer.get("connect_out1") == "off"

    assert o2_default_sequencer.get("connect_out1") == "IQ"
    assert o2_default_sequencer.get("connect_out0") == "off"

    _device_num_sequencers = len(qcm_rf.device.sequencers)
    for s in range(2, _device_num_sequencers):
        assert qcm_rf.device.sequencers[s].get("connect_out0") == "off"
        assert qcm_rf.device.sequencers[s].get("connect_out1") == "off"

    assert qcm_rf.device.get("out0_att") == O1_ATTENUATION
    assert qcm_rf.device.get("out0_lo_en") == True
    assert qcm_rf.device.get("out0_lo_freq") == O1_LO_FREQUENCY
    assert qcm_rf.device.get("out0_lo_freq") == O1_LO_FREQUENCY

    o1_default_sequencer = qcm_rf.device.sequencers[qcm_rf.DEFAULT_SEQUENCERS["o1"]]

    assert o1_default_sequencer.get("mod_en_awg") == True

    assert qcm_rf.ports["o1"].nco_freq == 0
    assert qcm_rf.ports["o1"].nco_phase_offs == 0

    assert qcm_rf.device.get("out1_att") == O2_ATTENUATION
    assert qcm_rf.device.get("out1_lo_en") == True
    assert qcm_rf.device.get("out1_lo_freq") == O2_LO_FREQUENCY
    assert qcm_rf.device.get("out1_lo_freq") == O2_LO_FREQUENCY

    o2_default_sequencer = qcm_rf.device.sequencers[qcm_rf.DEFAULT_SEQUENCERS["o2"]]

    assert o2_default_sequencer.get("mod_en_awg") == True

    assert qcm_rf.ports["o2"].nco_freq == 0
    assert qcm_rf.ports["o2"].nco_phase_offs == 0

    for port in qcm_rf.settings:
        assert type(qcm_rf.ports[port]) == QbloxOutputPort
        assert type(qcm_rf._sequencers[port]) == list
    o1_output_port: QbloxOutputPort = qcm_rf.ports["o1"]
    o2_output_port: QbloxOutputPort = qcm_rf.ports["o2"]
    assert o1_output_port.sequencer_number == 0
    assert o2_output_port.sequencer_number == 1


@pytest.mark.qpu
def test_pulse_sequence(connected_platform, connected_qcm_rf: ClusterQCM_RF):
    ps = PulseSequence()
    ps.add(
        DrivePulse(
            0,
            200,
            1,
            O1_LO_FREQUENCY - 200e6,
            np.pi / 2,
            "Gaussian(5)",
            O1_OUTPUT_CHANNEL,
        )
    )
    ps.add(
        DrivePulse(
            0,
            200,
            1,
            O2_LO_FREQUENCY - 200e6,
            np.pi / 2,
            "Gaussian(5)",
            O2_OUTPUT_CHANNEL,
        )
    )

    qubits = connected_platform.qubits
    connected_qcm_rf.ports["o2"].hardware_mod_en = True
    connected_qcm_rf.process_pulse_sequence(qubits, ps, 1000, 1, 10000)
    connected_qcm_rf.upload()
    connected_qcm_rf.play_sequence()

    connected_qcm_rf.ports["o2"].hardware_mod_en = False
    connected_qcm_rf.process_pulse_sequence(qubits, ps, 1000, 1, 10000)
    connected_qcm_rf.upload()
    connected_qcm_rf.play_sequence()


@pytest.mark.qpu
def test_sweepers(connected_platform, connected_qcm_rf: ClusterQCM_RF):
    ps = PulseSequence()
    ps.add(
        DrivePulse(
            0,
            200,
            1,
            O1_LO_FREQUENCY - 200e6,
            np.pi / 2,
            "Gaussian(5)",
            O1_OUTPUT_CHANNEL,
        )
    )
    ps.add(
        DrivePulse(
            0,
            200,
            1,
            O2_LO_FREQUENCY - 200e6,
            np.pi / 2,
            "Gaussian(5)",
            O2_OUTPUT_CHANNEL,
        )
    )

    qubits = connected_platform.qubits

    freq_width = 300e6 * 2
    freq_step = freq_width // 100

    delta_frequency_range = np.arange(-freq_width // 2, freq_width // 2, freq_step)
    sweeper = Sweeper(
        Parameter.frequency,
        delta_frequency_range,
        pulses=ps.pulses,
        type=SweeperType.OFFSET,
    )

    connected_qcm_rf.process_pulse_sequence(
        qubits, ps, 1000, 1, 10000, sweepers=[sweeper]
    )
    connected_qcm_rf.upload()
    connected_qcm_rf.play_sequence()

    amplitude_range = np.linspace(0, 1, 50)
    sweeper = Sweeper(
        Parameter.amplitude,
        amplitude_range,
        pulses=ps.pulses,
        type=SweeperType.ABSOLUTE,
    )

    connected_qcm_rf.process_pulse_sequence(
        qubits, ps, 1000, 1, 10000, sweepers=[sweeper]
    )
    connected_qcm_rf.upload()
    connected_qcm_rf.play_sequence()


@pytest.mark.qpu
def test_start_stop(connected_qcm_rf: ClusterQCM_RF):
    connected_qcm_rf.start()
    connected_qcm_rf.stop()
    # check all sequencers are stopped and all offsets = 0<|MERGE_RESOLUTION|>--- conflicted
+++ resolved
@@ -28,11 +28,7 @@
 }
 
 
-<<<<<<< HEAD
-def get_qcm_rf(controller, cluster):
-=======
 def get_qcm_rf(controller):
->>>>>>> daac4998
     for module in controller.modules.values():
         if isinstance(module, ClusterQCM_RF):
             return ClusterQCM_RF(module.name, module.address)
@@ -44,20 +40,12 @@
 
 
 @pytest.fixture(scope="module")
-<<<<<<< HEAD
 def connected_qcm_rf(connected_controller, connected_cluster):
     qcm_rf = get_qcm_rf(connected_controller, connected_cluster)
     qcm_rf.setup(**SETTINGS)
     for port in SETTINGS:
         qcm_rf.port(port)
     qcm_rf.connect()
-=======
-def connected_qcm_rf(connected_controller):
-    qcm_rf = get_qcm_rf(connected_controller)
-    qcm_rf.setup(**SETTINGS)
-    connected_controller.connect()
-    qcm_rf.connect(connected_controller.cluster)
->>>>>>> daac4998
 
     yield qcm_rf
     qcm_rf.disconnect()
@@ -83,33 +71,11 @@
 def test_init(qcm_rf: ClusterQCM_RF):
     assert qcm_rf.device == None
     assert type(qcm_rf.ports) == dict
-<<<<<<< HEAD
-    assert type(qcm_rf._cluster) == Cluster
-=======
-    # for port in ["o1", "o2"]:
-    #     assert port in qcm_rf.ports
-    #     assert type(qcm_rf.ports[port]) == QbloxOutputPort_Settings
-    # o1_output_port: QbloxOutputPort = qcm_rf.ports["o1"]
-    # o2_output_port: QbloxOutputPort = qcm_rf.ports["o2"]
-    # assert o1_output_port.sequencer_number == 0
-    # assert o2_output_port.sequencer_number == 1
->>>>>>> daac4998
 
 
 def test_setup(qcm_rf: ClusterQCM_RF):
     qcm_rf.setup(**SETTINGS)
-<<<<<<< HEAD
     assert qcm_rf.settings == SETTINGS
-=======
-    for port in SETTINGS:
-        assert type(qcm_rf.ports[port]) == QbloxOutputPort
-        assert type(qcm_rf._sequencers[port]) == list
-    assert qcm_rf.settings == SETTINGS
-    o1_output_port: QbloxOutputPort = qcm_rf.ports["o1"]
-    o2_output_port: QbloxOutputPort = qcm_rf.ports["o2"]
-    assert o1_output_port.sequencer_number == 0
-    assert o2_output_port.sequencer_number == 1
->>>>>>> daac4998
 
 
 @pytest.mark.qpu
