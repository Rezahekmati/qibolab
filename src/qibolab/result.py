from dataclasses import dataclass
from functools import cached_property
from typing import Optional

import numpy as np
import numpy.typing as npt
from scipy import signal
<<<<<<< HEAD

ExecRes = np.dtype([("i", np.float64), ("q", np.float64)])


@dataclass
class AveragedResults:
    """Data structure containing averages of ``ExecutionResults``."""

    i: npt.NDArray[np.float64]
    q: npt.NDArray[np.float64]

    def __add__(self, data):
        i = np.append(self.i, data.i)
        q = np.append(self.q, data.q)

        new_execution_results = self.__class__(i, q)

        return new_execution_results

    def to_dict(self):
        """Serialize output in dict"""

        return {
            "MSR[V]": np.sqrt(self.i**2 + self.q**2),
            "i[V]": self.i,
            "q[V]": self.q,
            "phase[rad]": np.angle(self.i + 1.0j * self.q),
        }
=======
>>>>>>> 7d13d208


@dataclass
class ExecutionResults:
    """Data structure to deal with the output of :func:`qibolab.platforms.abstract.AbstractPlatform.execute_pulse_sequence`"""

<<<<<<< HEAD
    array: npt.NDArray[ExecRes]
=======
    i: npt.NDArray[np.float64]
    q: npt.NDArray[np.float64]
>>>>>>> 7d13d208
    shots: Optional[npt.NDArray[np.uint32]] = None

    @classmethod
    def from_components(cls, is_, qs_, shots=None):
<<<<<<< HEAD
        ar = np.empty(is_.shape, dtype=ExecRes)
        ar["i"] = is_
        ar["q"] = qs_
        ar = np.rec.array(ar)
        return cls(ar, shots)

    @property
    def i(self):
        return self.array.i

    @property
    def q(self):
        return self.array.q

    def __add__(self, data):
        i = np.append(self.i, data.i, axis=0)
        q = np.append(self.q, data.q, axis=0)

        new_execution_results = self.__class__.from_components(i, q)

        return new_execution_results

    @cached_property
    def msr(self):
        """Computes msr value."""
=======
        return cls(is_, qs_, shots)

    @property
    def in_progress(self):
        """Placeholder for when we implement live fetching of data from instruments."""
        return False

    @cached_property
    def measurement(self):
        """Resonator signal voltage mesurement (MSR) in volts."""
>>>>>>> 7d13d208
        return np.sqrt(self.i**2 + self.q**2)

    @cached_property
    def phase(self):
        """Computes phase value."""
        phase = np.angle(self.i + 1.0j * self.q)
<<<<<<< HEAD
        return phase
        # return signal.detrend(np.unwrap(phase))
=======
        return signal.detrend(np.unwrap(phase))
>>>>>>> 7d13d208

    @cached_property
    def ground_state_probability(self):
        """Computes ground state probability"""
        return 1 - np.mean(self.shots)

    def to_dict_probability(self, state=1):
        """Serialize probabilities in dict.
        Args:
            state (int): if 0 stores the probabilities of finding
                        the ground state. If 1 stores the
                        probabilities of finding the excited state.
        """
        if state == 1:
            return {"probability": 1 - self.ground_state_probability}
        elif state == 0:
            return {"probability": self.ground_state_probability}

    def compute_average(self):
        """Perform average over i and q"""
        return AveragedResults(self.array.i.mean(), self.array.q.mean())

    def to_dict(self, average=False):
        """Serialize output in dict.
        Args:
            average (bool): If `True` returns a dictionary of the form
                            {'MSR[V]' : v, 'i[V]' : i, 'q[V]' : q, 'phase[rad]' : phase}.
                            Where each value is averaged over the number shots. If `False`
                            all the values for each shot are saved.
        """
<<<<<<< HEAD
        results = self.compute_average() if average else self

        return {
            "MSR[V]": np.sqrt(results.i**2 + results.q**2),
            "i[V]": results.i,
            "q[V]": results.q,
            "phase[rad]": np.angle(results.i + 1.0j * results.q),
        }
=======
        if average:
            return {
                "MSR[V]": self.measurement.mean(),
                "i[V]": self.i.mean(),
                "q[V]": self.q.mean(),
                "phase[rad]": self.phase.mean(),
            }
        else:
            return {
                "MSR[V]": self.measurement.ravel(),
                "i[V]": self.i.ravel(),
                "q[V]": self.q.ravel(),
                "phase[rad]": self.phase.ravel(),
            }
>>>>>>> 7d13d208
<|MERGE_RESOLUTION|>--- conflicted
+++ resolved
@@ -5,7 +5,6 @@
 import numpy as np
 import numpy.typing as npt
 from scipy import signal
-<<<<<<< HEAD
 
 ExecRes = np.dtype([("i", np.float64), ("q", np.float64)])
 
@@ -34,25 +33,17 @@
             "q[V]": self.q,
             "phase[rad]": np.angle(self.i + 1.0j * self.q),
         }
-=======
->>>>>>> 7d13d208
 
 
 @dataclass
 class ExecutionResults:
     """Data structure to deal with the output of :func:`qibolab.platforms.abstract.AbstractPlatform.execute_pulse_sequence`"""
 
-<<<<<<< HEAD
     array: npt.NDArray[ExecRes]
-=======
-    i: npt.NDArray[np.float64]
-    q: npt.NDArray[np.float64]
->>>>>>> 7d13d208
     shots: Optional[npt.NDArray[np.uint32]] = None
 
     @classmethod
     def from_components(cls, is_, qs_, shots=None):
-<<<<<<< HEAD
         ar = np.empty(is_.shape, dtype=ExecRes)
         ar["i"] = is_
         ar["q"] = qs_
@@ -76,32 +67,16 @@
         return new_execution_results
 
     @cached_property
-    def msr(self):
-        """Computes msr value."""
-=======
-        return cls(is_, qs_, shots)
-
-    @property
-    def in_progress(self):
-        """Placeholder for when we implement live fetching of data from instruments."""
-        return False
-
-    @cached_property
     def measurement(self):
-        """Resonator signal voltage mesurement (MSR) in volts."""
->>>>>>> 7d13d208
+        """Computes measurement value."""
         return np.sqrt(self.i**2 + self.q**2)
 
     @cached_property
     def phase(self):
         """Computes phase value."""
         phase = np.angle(self.i + 1.0j * self.q)
-<<<<<<< HEAD
         return phase
         # return signal.detrend(np.unwrap(phase))
-=======
-        return signal.detrend(np.unwrap(phase))
->>>>>>> 7d13d208
 
     @cached_property
     def ground_state_probability(self):
@@ -132,7 +107,6 @@
                             Where each value is averaged over the number shots. If `False`
                             all the values for each shot are saved.
         """
-<<<<<<< HEAD
         results = self.compute_average() if average else self
 
         return {
@@ -140,20 +114,4 @@
             "i[V]": results.i,
             "q[V]": results.q,
             "phase[rad]": np.angle(results.i + 1.0j * results.q),
-        }
-=======
-        if average:
-            return {
-                "MSR[V]": self.measurement.mean(),
-                "i[V]": self.i.mean(),
-                "q[V]": self.q.mean(),
-                "phase[rad]": self.phase.mean(),
-            }
-        else:
-            return {
-                "MSR[V]": self.measurement.ravel(),
-                "i[V]": self.i.ravel(),
-                "q[V]": self.q.ravel(),
-                "phase[rad]": self.phase.ravel(),
-            }
->>>>>>> 7d13d208
+        }