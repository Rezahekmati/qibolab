--- conflicted
+++ resolved
@@ -352,31 +352,11 @@
             for if_pulse, original in changed.items():
                 if serial == if_pulse.serial:
                     if options.acquisition_type is AcquisitionType.DISCRIMINATION:
-<<<<<<< HEAD
                         results = acquisition_results[serial][2]
                     else:
                         results = acquisition_results[serial][0][0] + 1j * acquisition_results[serial][1][0]
 
                     data[original] = data[if_pulse.qubit] = options.results_type(results)
-=======
-                        if self.average:
-                            acquisition = AveragedSampleResults(acquisition_results[serial][2])
-                        acquisition = SampleResults(acquisition_results[serial][2])
-                    else:
-                        ires = acquisition_results[serial][0][0]
-                        qres = acquisition_results[serial][1][0]
-                        if options.acquisition_type is AcquisitionType.RAW:
-                            if self.average:
-                                acquisition = AveragedRawWaveformResults(ires + 1j * qres)
-                            acquisition = RawWaveformResults(ires + 1j * qres)
-
-                        if options.acquisition_type is AcquisitionType.INTEGRATION:
-                            if self.average:
-                                acquisition = AveragedIntegratedResults(ires + 1j * qres)
-                            acquisition = IntegratedResults(ires + 1j * qres)
-
-                    data[original] = data[if_pulse.qubit] = acquisition
->>>>>>> 44f1bce5
 
         return data
 
