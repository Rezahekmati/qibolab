from abc import ABC, abstractmethod

import yaml
from qibo import gates
from qibo.config import log, raise_error
from qibo.models import Circuit

from qibolab.pulses import (
    Drag,
    Gaussian,
    Pulse,
    PulseSequence,
    ReadoutPulse,
    Rectangular,
)


class AbstractPlatform(ABC):
    """Abstract platform for controlling quantum devices.

    Args:
        name (str): name of the platform.
        runcard (str): path to the yaml file containing the platform setup.
    """

    def __init__(self, name, runcard):
        log.info(f"Loading platform {name} from runcard {runcard}")
        self.name = name
        self.runcard = runcard
        self.is_connected = False
        # Load platform settings
        with open(runcard) as file:
            self.settings = yaml.safe_load(file)

        self.nqubits = self.settings["nqubits"]
        if self.nqubits == 1:
            self.resonator_type = "3D"
        else:
            self.resonator_type = "2D"

        self.qubits = self.settings["qubits"]
        self.topology = self.settings["topology"]
        self.channels = self.settings["channels"]
        self.qubit_channel_map = self.settings["qubit_channel_map"]

        self.instruments = {}
        # Instantiate instruments
        for name in self.settings["instruments"]:
            lib = self.settings["instruments"][name]["lib"]
            i_class = self.settings["instruments"][name]["class"]
            address = self.settings["instruments"][name]["address"]
            from importlib import import_module

            InstrumentClass = getattr(import_module(f"qibolab.instruments.{lib}"), i_class)
            instance = InstrumentClass(name, address)
            self.instruments[name] = instance

        # Generate qubit_instrument_map from qubit_channel_map and the instruments' channel_port_maps
        self.qubit_instrument_map = {}
        for qubit in self.qubit_channel_map:
            self.qubit_instrument_map[qubit] = [None, None, None, None]
            for name in self.instruments:
                if "channel_port_map" in self.settings["instruments"][name]["settings"]:
                    for channel in self.settings["instruments"][name]["settings"]["channel_port_map"]:
                        if channel in self.qubit_channel_map[qubit]:
                            self.qubit_instrument_map[qubit][self.qubit_channel_map[qubit].index(channel)] = name
                if "s4g_modules" in self.settings["instruments"][name]["settings"]:
                    for channel in self.settings["instruments"][name]["settings"]["s4g_modules"]:
                        if channel in self.qubit_channel_map[qubit]:
                            self.qubit_instrument_map[qubit][self.qubit_channel_map[qubit].index(channel)] = name

        self.reload_settings()

    def __repr__(self):
        return self.name

    def __getstate__(self):
        return {
            "name": self.name,
            "runcard": self.runcard,
            "settings": self.settings,
            "is_connected": self.is_connected,
        }

    def __setstate__(self, data):
        self.name = data.get("name")
        self.runcard = data.get("runcard")
        self.settings = data.get("settings")
        self.is_connected = data.get("is_connected")

    def _check_connected(self):
        if not self.is_connected:  # pragma: no cover
            raise_error(RuntimeError, "Cannot access instrument because it is not connected.")

    def reload_settings(self):
        with open(self.runcard) as file:
            self.settings = yaml.safe_load(file)

        self.hardware_avg = self.settings["settings"]["hardware_avg"]
        self.sampling_rate = self.settings["settings"]["sampling_rate"]
        self.repetition_duration = self.settings["settings"]["repetition_duration"]

        # Load Characterization settings
        self.characterization = self.settings["characterization"]
        # Load single qubit Native Gates
        self.native_gates = self.settings["native_gates"]
        self.two_qubit_natives = set()
        # Load two qubit Native Gates, if multiqubit platform
        if "two_qubit" in self.native_gates.keys():
            for pairs, gates in self.native_gates["two_qubit"].items():
                self.two_qubit_natives &= set(gates.keys())
        else:
            self.two_qubit_natives = ["CZ"]

        if self.is_connected:
            self.setup()

    @abstractmethod
    def run_calibration(self, show_plots=False):  # pragma: no cover
        """Executes calibration routines and updates the settings yml file"""
        raise NotImplementedError

    def connect(self):
        """Connects to lab instruments using the details specified in the calibration settings."""
        if not self.is_connected:
            try:
                for name in self.instruments:
                    log.info(f"Connecting to {self.name} instrument {name}.")
                    self.instruments[name].connect()
                self.is_connected = True
            except Exception as exception:
                raise_error(
                    RuntimeError,
                    "Cannot establish connection to " f"{self.name} instruments. " f"Error captured: '{exception}'",
                )

    def setup(self):
        if not self.is_connected:
            raise_error(
                RuntimeError,
                "There is no connection to the instruments, the setup cannot be completed",
            )

        for name in self.instruments:
            # Set up every with the platform settings and the instrument settings
            self.instruments[name].setup(
                **self.settings["settings"],
                **self.settings["instruments"][name]["settings"],
            )

        # Generate ro_channel[qubit], qd_channel[qubit], qf_channel[qubit], qrm[qubit], qcm[qubit], lo_qrm[qubit], lo_qcm[qubit]
        self.ro_channel = {}  # readout
        self.qd_channel = {}  # qubit drive
        self.qf_channel = {}  # qubit flux
        self.qb_channel = {}  # qubit flux biassing
        self.qrm = {}  # qubit readout module
        self.qdm = {}  # qubit drive module
        self.qfm = {}  # qubit flux module
        self.qbm = {}  # qubit flux biassing module
        self.ro_port = {}
        self.qd_port = {}
        self.qf_port = {}
        self.qb_port = {}
        for qubit in self.qubit_channel_map:
            self.ro_channel[qubit] = self.qubit_channel_map[qubit][0]
            self.qd_channel[qubit] = self.qubit_channel_map[qubit][1]
            self.qb_channel[qubit] = self.qubit_channel_map[qubit][2]
            self.qf_channel[qubit] = self.qubit_channel_map[qubit][3]

            if not self.qubit_instrument_map[qubit][0] is None:
                self.qrm[qubit] = self.instruments[self.qubit_instrument_map[qubit][0]]
                self.ro_port[qubit] = self.qrm[qubit].ports[
                    self.qrm[qubit].channel_port_map[self.qubit_channel_map[qubit][0]]
                ]
            if not self.qubit_instrument_map[qubit][1] is None:
                self.qdm[qubit] = self.instruments[self.qubit_instrument_map[qubit][1]]
                self.qd_port[qubit] = self.qdm[qubit].ports[
                    self.qdm[qubit].channel_port_map[self.qubit_channel_map[qubit][1]]
                ]
            if not self.qubit_instrument_map[qubit][2] is None:
                self.qfm[qubit] = self.instruments[self.qubit_instrument_map[qubit][2]]
                self.qf_port[qubit] = self.qfm[qubit].ports[
                    self.qfm[qubit].channel_port_map[self.qubit_channel_map[qubit][2]]
                ]
            if not self.qubit_instrument_map[qubit][3] is None:
                self.qbm[qubit] = self.instruments[self.qubit_instrument_map[qubit][3]]
                self.qb_port[qubit] = self.qbm[qubit].dacs[self.qubit_channel_map[qubit][3]]

    def start(self):
        if self.is_connected:
            for name in self.instruments:
                self.instruments[name].start()

    def stop(self):
        if self.is_connected:
            for name in self.instruments:
                self.instruments[name].stop()

    def disconnect(self):
        if self.is_connected:
            for name in self.instruments:
                self.instruments[name].disconnect()
            self.is_connected = False

    def transpile(self, circuit: Circuit):
        """Transforms a circuit to pulse sequence.

        Args:
            circuit (qibo.models.Circuit): Qibo circuit that respects the platform's
                connectivity and native gates.

        Returns:
            sequence (qibolab.pulses.PulseSequence): Pulse sequence that implements the
                circuit on the qubit.
        """
        import numpy as np

        from qibolab.transpilers import can_execute, transpile

        if not can_execute(circuit, self.two_qubit_natives):
            circuit, hardware_qubits = transpile(circuit, self.two_qubit_natives)

        sequence = PulseSequence()
        sequence.virtual_z_phases = {}
        for qubit in range(circuit.nqubits):
            sequence.virtual_z_phases[qubit] = 0

        for gate in circuit.queue:

            if isinstance(gate, gates.I):
                pass

            elif isinstance(gate, gates.Z):
                qubit = gate.target_qubits[0]
                sequence.virtual_z_phases[qubit] += np.pi

            elif isinstance(gate, gates.RZ):
                qubit = gate.target_qubits[0]
                sequence.virtual_z_phases[qubit] += gate.parameters[0]

            elif isinstance(gate, gates.U3):
                qubit = gate.target_qubits[0]
                # Transform gate to U3 and add pi/2-pulses
                theta, phi, lam = gate.parameters
                # apply RZ(lam)
                sequence.virtual_z_phases[qubit] += lam
                # Fetch pi/2 pulse from calibration
                RX90_pulse_1 = self.create_RX90_pulse(
                    qubit, sequence.finish, relative_phase=sequence.virtual_z_phases[qubit]
                )
                # apply RX(pi/2)
                sequence.append_at_end_of_channel(RX90_pulse_1)
                # apply RZ(theta)
                sequence.virtual_z_phases[qubit] += theta
                # Fetch pi/2 pulse from calibration
                RX90_pulse_2 = self.create_RX90_pulse(
                    qubit, sequence.finish, relative_phase=sequence.virtual_z_phases[qubit] - np.pi
                )
                # apply RX(-pi/2)
                sequence.append_at_end_of_channel(RX90_pulse_2)
                # apply RZ(phi)
                sequence.virtual_z_phases[qubit] += phi

<<<<<<< HEAD
            elif isinstance(gate, gates.CZ):
                cz_sequence = self.create_CZ_pulse_sequence(gate.qubits, sequence.finish)
                sequence.add(*cz_sequence.pulses)
                for key in cz_sequence.virtual_z_phases:
                    sequence.virtual_z_phases[key] += cz_sequence.virtual_z_phases[key]

            else:
=======
            elif isinstance(gate, gates.M):
                # Add measurement pulse
                measurement_start = sequence.finish
                mz_pulses = []
                for qubit in gate.target_qubits:
                    MZ_pulse = self.create_MZ_pulse(qubit, measurement_start)
                    sequence.add(MZ_pulse)  # append_at_end_of_channel?
                    mz_pulses.append(MZ_pulse.serial)
                gate.pulses = tuple(mz_pulses)

            else:  # pragma: no cover
>>>>>>> e6a187bf
                raise_error(
                    NotImplementedError,
                    f"Transpilation of {gate.__class__.__name__} gate has not been implemented yet.",
                )

        return sequence

    @abstractmethod
    def execute_pulse_sequence(self, sequence, nshots=None):  # pragma: no cover
        """Executes a pulse sequence.

        Args:
            sequence (:class:`qibolab.pulses.PulseSequence`): Pulse sequence to execute.
            nshots (int): Number of shots to sample from the experiment.
                If ``None`` the default value provided as hardware_avg in the
                calibration yml will be used.

        Returns:
            Readout results acquired by after execution.
        """
        raise NotImplementedError

    def __call__(self, sequence, nshots=None):
        return self.execute_pulse_sequence(sequence, nshots)

    def create_RX90_pulse(self, qubit, start=0, relative_phase=0):
        qd_duration = self.settings["native_gates"]["single_qubit"][qubit]["RX"]["duration"]
        qd_frequency = self.settings["native_gates"]["single_qubit"][qubit]["RX"]["frequency"]
        qd_amplitude = self.settings["native_gates"]["single_qubit"][qubit]["RX"]["amplitude"] / 2
        qd_shape = self.settings["native_gates"]["single_qubit"][qubit]["RX"]["shape"]
        qd_channel = self.settings["qubit_channel_map"][qubit][1]
        from qibolab.pulses import Pulse

        return Pulse(start, qd_duration, qd_amplitude, qd_frequency, relative_phase, qd_shape, qd_channel, qubit=qubit)

    def create_RX_pulse(self, qubit, start=0, relative_phase=0):
        qd_duration = self.settings["native_gates"]["single_qubit"][qubit]["RX"]["duration"]
        qd_frequency = self.settings["native_gates"]["single_qubit"][qubit]["RX"]["frequency"]
        qd_amplitude = self.settings["native_gates"]["single_qubit"][qubit]["RX"]["amplitude"]
        qd_shape = self.settings["native_gates"]["single_qubit"][qubit]["RX"]["shape"]
        qd_channel = self.settings["qubit_channel_map"][qubit][1]
        from qibolab.pulses import Pulse

        return Pulse(start, qd_duration, qd_amplitude, qd_frequency, relative_phase, qd_shape, qd_channel, qubit=qubit)

    def create_CZ_pulse_sequence(self, qubits, start=0):
        # Check in the settings if qubits[0]-qubits[1] is a key
        if f"{qubits[0]}-{qubits[1]}" in self.settings["native_gates"]["two_qubit"]:
            pulse_sequence_settings = self.settings["native_gates"]["two_qubit"][f"{qubits[0]}-{qubits[1]}"]["CZ"]
        elif f"{qubits[1]}-{qubits[0]}" in self.settings["native_gates"]["two_qubit"]:
            pulse_sequence_settings = self.settings["native_gates"]["two_qubit"][f"{qubits[1]}-{qubits[0]}"]["CZ"]
        else:
            raise_error(
                ValueError,
                f"Calibration for CZ gate between qubits {qubits[0]} and {qubits[1]} not found.",
            )

        # If settings contains only one pulse dictionary, convert it into a list that can be iterated below
        if isinstance(pulse_sequence_settings, dict):
            pulse_sequence_settings = [pulse_sequence_settings]

        from qibolab.pulses import FluxPulse, PulseSequence

        sequence = PulseSequence()
        sequence.virtual_z_phases={}

        for pulse_settings in pulse_sequence_settings:
            if pulse_settings["type"] == "qf":
                qf_duration = pulse_settings["duration"]
                qf_amplitude = pulse_settings["amplitude"]
                qf_shape = pulse_settings["shape"]
                qubit = pulse_settings["qubit"]
                qf_channel = self.settings["qubit_channel_map"][qubit][2]
                sequence.add(
                    FluxPulse(
                        start + pulse_settings["relative_start"], qf_duration, qf_amplitude, qf_shape, qf_channel, qubit
                    )
                )
            elif pulse_settings["type"] == "virtual_z":
                if not pulse_settings["qubit"] in sequence.virtual_z_phases:
                    sequence.virtual_z_phases[pulse_settings["qubit"]] = 0
                else:
                    sequence.virtual_z_phases[pulse_settings["qubit"]] += pulse_settings["phase"]
        return sequence

    def create_MZ_pulse(self, qubit, start):
        ro_duration = self.settings["native_gates"]["single_qubit"][qubit]["MZ"]["duration"]
        ro_frequency = self.settings["native_gates"]["single_qubit"][qubit]["MZ"]["frequency"]
        ro_amplitude = self.settings["native_gates"]["single_qubit"][qubit]["MZ"]["amplitude"]
        ro_shape = self.settings["native_gates"]["single_qubit"][qubit]["MZ"]["shape"]
        ro_channel = self.settings["qubit_channel_map"][qubit][0]
        from qibolab.pulses import ReadoutPulse

        return ReadoutPulse(start, ro_duration, ro_amplitude, ro_frequency, 0, ro_shape, ro_channel, qubit=qubit)

    def create_qubit_drive_pulse(self, qubit, start, duration, relative_phase=0):
        qd_frequency = self.settings["native_gates"]["single_qubit"][qubit]["RX"]["frequency"]
        qd_amplitude = self.settings["native_gates"]["single_qubit"][qubit]["RX"]["amplitude"]
        qd_shape = self.settings["native_gates"]["single_qubit"][qubit]["RX"]["shape"]
        qd_channel = self.settings["qubit_channel_map"][qubit][1]
        from qibolab.pulses import Pulse

        return Pulse(start, duration, qd_amplitude, qd_frequency, relative_phase, qd_shape, qd_channel, qubit=qubit)

    def create_qubit_readout_pulse(self, qubit, start):
        ro_duration = self.settings["native_gates"]["single_qubit"][qubit]["MZ"]["duration"]
        ro_frequency = self.settings["native_gates"]["single_qubit"][qubit]["MZ"]["frequency"]
        ro_amplitude = self.settings["native_gates"]["single_qubit"][qubit]["MZ"]["amplitude"]
        ro_shape = self.settings["native_gates"]["single_qubit"][qubit]["MZ"]["shape"]
        ro_channel = self.settings["qubit_channel_map"][qubit][0]
        from qibolab.pulses import ReadoutPulse

        return ReadoutPulse(start, ro_duration, ro_amplitude, ro_frequency, 0, ro_shape, ro_channel, qubit=qubit)

    # TODO Remove RX90_drag_pulse and RX_drag_pulse, replace them with create_qubit_drive_pulse
    # TODO Add RY90 and RY pulses

    def create_RX90_drag_pulse(self, qubit, start, relative_phase=0, beta=None):
        # create RX pi/2 pulse with drag shape
        qd_duration = self.settings["native_gates"]["single_qubit"][qubit]["RX"]["duration"]
        qd_frequency = self.settings["native_gates"]["single_qubit"][qubit]["RX"]["frequency"]
        qd_amplitude = self.settings["native_gates"]["single_qubit"][qubit]["RX"]["amplitude"] / 2
        qd_shape = self.settings["native_gates"]["single_qubit"][qubit]["RX"]["shape"]
        if beta != None:
            qd_shape = "Drag(5," + str(beta) + ")"

        qd_channel = self.settings["qubit_channel_map"][qubit][1]
        from qibolab.pulses import Pulse

        return Pulse(start, qd_duration, qd_amplitude, qd_frequency, relative_phase, qd_shape, qd_channel, qubit=qubit)

    def create_RX_drag_pulse(self, qubit, start, relative_phase=0, beta=None):
        # create RX pi pulse with drag shape
        qd_duration = self.settings["native_gates"]["single_qubit"][qubit]["RX"]["duration"]
        qd_frequency = self.settings["native_gates"]["single_qubit"][qubit]["RX"]["frequency"]
        qd_amplitude = self.settings["native_gates"]["single_qubit"][qubit]["RX"]["amplitude"]
        qd_shape = self.settings["native_gates"]["single_qubit"][qubit]["RX"]["shape"]
        if beta != None:
            qd_shape = "Drag(5," + str(beta) + ")"

        qd_channel = self.settings["qubit_channel_map"][qubit][1]
        from qibolab.pulses import Pulse

        return Pulse(start, qd_duration, qd_amplitude, qd_frequency, relative_phase, qd_shape, qd_channel, qubit=qubit)<|MERGE_RESOLUTION|>--- conflicted
+++ resolved
@@ -237,6 +237,16 @@
             elif isinstance(gate, gates.RZ):
                 qubit = gate.target_qubits[0]
                 sequence.virtual_z_phases[qubit] += gate.parameters[0]
+
+            elif isinstance(gate, gates.M):
+                # Add measurement pulse
+                measurement_start = sequence.finish
+                mz_pulses = []
+                for qubit in gate.target_qubits:
+                    MZ_pulse = self.create_MZ_pulse(qubit, measurement_start)
+                    sequence.add(MZ_pulse)  # append_at_end_of_channel?
+                    mz_pulses.append(MZ_pulse.serial)
+                gate.pulses = tuple(mz_pulses)
 
             elif isinstance(gate, gates.U3):
                 qubit = gate.target_qubits[0]
@@ -261,27 +271,13 @@
                 # apply RZ(phi)
                 sequence.virtual_z_phases[qubit] += phi
 
-<<<<<<< HEAD
             elif isinstance(gate, gates.CZ):
                 cz_sequence = self.create_CZ_pulse_sequence(gate.qubits, sequence.finish)
                 sequence.add(*cz_sequence.pulses)
                 for key in cz_sequence.virtual_z_phases:
                     sequence.virtual_z_phases[key] += cz_sequence.virtual_z_phases[key]
 
-            else:
-=======
-            elif isinstance(gate, gates.M):
-                # Add measurement pulse
-                measurement_start = sequence.finish
-                mz_pulses = []
-                for qubit in gate.target_qubits:
-                    MZ_pulse = self.create_MZ_pulse(qubit, measurement_start)
-                    sequence.add(MZ_pulse)  # append_at_end_of_channel?
-                    mz_pulses.append(MZ_pulse.serial)
-                gate.pulses = tuple(mz_pulses)
-
             else:  # pragma: no cover
->>>>>>> e6a187bf
                 raise_error(
                     NotImplementedError,
                     f"Transpilation of {gate.__class__.__name__} gate has not been implemented yet.",
