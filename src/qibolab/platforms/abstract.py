--- conflicted
+++ resolved
@@ -6,11 +6,7 @@
 from pathlib import Path
 from typing import Dict, List, Optional, Union
 
-<<<<<<< HEAD
 import networkx as nx
-import numpy as np
-=======
->>>>>>> 1d7b1117
 import yaml
 from qibo import gates
 from qibo.config import log, raise_error
