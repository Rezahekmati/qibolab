--- conflicted
+++ resolved
@@ -220,16 +220,13 @@
                     self.qubits[qubit].thresold = float(value)
                 elif "rotation_angle" in par:
                     self.qubits[qubit].rotation_angle = float(value)
-<<<<<<< HEAD
                 elif "beta" in par:
                     shape = self.native_single_qubit_gates[qubit]["RX"]["shape"]
                     rel_sigma = re.findall(r"[\d]+[.\d]+|[\d]*[.][\d]+|[\d]+", shape)[0]
                     self.native_single_qubit_gates[qubit]["RX"]["shape"] = f"Drag({rel_sigma}, {float(value)})"
 
-=======
                 elif "length" in par:  # assume only drive length
                     self.native_single_qubit_gates[qubit]["RX"]["duration"] = int(value)
->>>>>>> 12bb9d9a
                 else:
                     raise_error(ValueError, "Unknown parameter.")
 
