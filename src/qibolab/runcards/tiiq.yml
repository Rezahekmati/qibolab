--- conflicted
+++ resolved
@@ -1,79 +1,3 @@
-<<<<<<< HEAD
-name: tiiq
-nqubits: 1
-description: Controls the PulsarQRM, PulsarQCM and two SGS100A local oscillators.
-settings:
-    data_folder: data/
-    hardware_avg: 3000
-    sampling_rate: 1000000000
-    repetition_duration: 200000
-    delay_before_readout: 4
-    delay_between_pulses: 0
-    qc_spectroscopy_pulse:
-        start: 0
-        frequency: 200000000
-        amplitude: 0.4
-        duration: 4000
-        phase: 0
-        shape: Gaussian(4000 / 5)
-    readout_pulse:
-        start: 4004
-        frequency: 20000000
-        amplitude: 0.9
-        duration: 2000
-        phase: 0
-        shape: Rectangular()
-    resonator_freq: 7824715967.361432
-    resonator_spectroscopy_avg_min_ro_voltage: 25.360515861436944
-    resonator_spectroscopy_max_ro_voltage: 928.0588837870739
-    qubit_freq: 5082221756
-    qubit_spectroscopy_min_ro_voltage: 660.206769189153
-    rabi_oscillations_pi_pulse_min_voltage: 183.75781774907418
-    T1: 2192.895853326451
-    pi_pulse_amplitude: 0.4
-    pi_pulse_duration: 72
-    pi_pulse_frequency: 200000000.0
-    pi_pulse_gain: 0.3
-    pi_pulse_shape: Gaussian(72 / 5)
-LO_QCM_settings:
-    frequency: 5282221756
-    power: 12
-LO_QRM_settings:
-    frequency: 7804715967.361432
-    power: 12
-QCM_settings:
-    gain: 0.3
-    initial_delay: 0
-    repetition_duration: 50000
-QRM_settings:
-    gain: 0.4
-    initial_delay: 0
-    integration_length: 1500
-    mode: ssb
-    repetition_duration: 50000
-    sampling_rate: 1000000000
-    start_sample: 130
-LO_QCM_init_settings:
-    ip: 192.168.0.8
-    label: LO_qcm
-LO_QRM_init_settings:
-    ip: 192.168.0.7
-    label: LO_qrm
-QCM_init_settings:
-    ip: 192.168.0.12
-    label: qcm
-    ref_clock: external
-    sequencer: 0
-    sync_en: true
-QRM_init_settings:
-    acq_trigger_mode: sequencer
-    hardware_avg_en: true
-    ip: 192.168.0.14
-    label: qrm
-    ref_clock: external
-    sequencer: 0
-    sync_en: true
-=======
 name: tiiq
 nqubits: 1
 description: Controls the PulsarQRM, PulsarQCM and two SGS100A local oscillators.
@@ -147,5 +71,4 @@
     label: qrm
     ref_clock: external
     sequencer: 0
-    sync_en: true
->>>>>>> 58af653d
+    sync_en: true