--- conflicted
+++ resolved
@@ -5,11 +5,7 @@
 from qibo.backends import NumpyBackend
 from qibo.config import log, raise_error
 
-<<<<<<< HEAD
-from qibolab.native import NativeTypes
-=======
-from qibolab.platforms.native import NativeType
->>>>>>> 1835c4e7
+from qibolab.native import NativeType
 from qibolab.transpilers.abstract import Transpiler
 from qibolab.transpilers.unitary_decompositions import (
     two_qubit_decomposition,
