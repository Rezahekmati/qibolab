<<<<<<< HEAD
=======
from dataclasses import dataclass
from enum import Flag, auto

>>>>>>> 59a77487
import numpy as np
from qibo import gates
from qibo.backends import NumpyBackend
from qibo.config import log, raise_error

<<<<<<< HEAD
from qibolab.platforms.native import NativeTypes
=======
from qibolab.transpilers.abstract import Transpiler
>>>>>>> 59a77487
from qibolab.transpilers.unitary_decompositions import (
    two_qubit_decomposition,
    u3_decomposition,
)

backend = NumpyBackend()


class GateDecompositions:
    """Abstract data structure that holds decompositions of gates."""

    def __init__(self):
        self.decompositions = {}

    def add(self, gate, decomposition):
        """Register a decomposition for a gate."""
        self.decompositions[gate] = decomposition

    def count_2q(self, gate):
        """Count the number of two-qubit gates in the decomposition of the given gate."""
        if gate.parameters:
            decomposition = self.decompositions[gate.__class__](gate)
        else:
            decomposition = self.decompositions[gate.__class__]
        return len(tuple(g for g in decomposition if len(g.qubits) > 1))

    def count_1q(self, gate):
        """Count the number of single qubit gates in the decomposition of the given gate."""
        if gate.parameters:
            decomposition = self.decompositions[gate.__class__](gate)
        else:
            decomposition = self.decompositions[gate.__class__]
        return len(tuple(g for g in decomposition if len(g.qubits) == 1))

    def __call__(self, gate):
        """Decompose a gate."""
        decomposition = self.decompositions[gate.__class__]
        if callable(decomposition):
            decomposition = decomposition(gate)
        return [g.on_qubits({i: q for i, q in enumerate(gate.qubits)}) for g in decomposition]


def translate_gate(gate, native_gates: NativeTypes):
    """Maps Qibo gates to a hardware native implementation.

    Args:
        gate (qibo.gates.abstract.Gate): gate to be decomposed.
        native_gates (list): List of two qubit native gates
            supported by the quantum hardware ("CZ" and/or "iSWAP").

    Returns:
        Shortest list of native gates
    """
    if isinstance(gate, gates.M):
        return gate

    if len(gate.qubits) == 1:
        return onequbit_dec(gate)

    if native_gates is NativeTypes.CZ | NativeTypes.iSWAP:
        # Check for a special optimized decomposition.
        if gate.__class__ in opt_dec.decompositions:
            return opt_dec(gate)
        # Check if the gate has a CZ decomposition
        if not gate.__class__ in iswap_dec.decompositions:
            return cz_dec(gate)
        # Check the decomposition with less 2 qubit gates.
        else:
            if cz_dec.count_2q(gate) < iswap_dec.count_2q(gate):
                return cz_dec(gate)
            elif cz_dec.count_2q(gate) > iswap_dec.count_2q(gate):
                return iswap_dec(gate)
            # If equal check the decomposition with less 1 qubit gates.
            # This is never used for now but may be useful for future generalization
            elif cz_dec.count_1q(gate) < iswap_dec.count_1q(gate):  # pragma: no cover
                return cz_dec(gate)
            else:  # pragma: no cover
                return iswap_dec(gate)
    elif native_gates is NativeTypes.CZ:
        return cz_dec(gate)
    elif native_gates is NativeTypes.iSWAP:
        if gate.__class__ in iswap_dec.decompositions:
            return iswap_dec(gate)
        else:
            # First decompose into CZ
            cz_decomposed = cz_dec(gate)
            # Then CZ are decomposed into iSWAP
            iswap_decomposed = []
            for g in cz_decomposed:
                # Need recursive function as gates.Unitary is not in iswap_dec
                for g_translated in translate_gate(g, NativeTypes.iSWAP):
                    iswap_decomposed.append(g_translated)
            return iswap_decomposed
    else:  # pragma: no cover
        raise_error(NotImplementedError, "Use only CZ and/or iSWAP as native gates")


onequbit_dec = GateDecompositions()
onequbit_dec.add(gates.H, [gates.U3(0, 7 * np.pi / 2, np.pi, 0)])
onequbit_dec.add(gates.X, [gates.U3(0, np.pi, 0, np.pi)])
onequbit_dec.add(gates.Y, [gates.U3(0, np.pi, 0, 0)])
# apply virtually by changing ``phase`` instead of using pulses
onequbit_dec.add(gates.Z, [gates.Z(0)])
onequbit_dec.add(gates.S, [gates.RZ(0, np.pi / 2)])
onequbit_dec.add(gates.SDG, [gates.RZ(0, -np.pi / 2)])
onequbit_dec.add(gates.T, [gates.RZ(0, np.pi / 4)])
onequbit_dec.add(gates.TDG, [gates.RZ(0, -np.pi / 4)])
onequbit_dec.add(gates.I, [gates.I(0)])
onequbit_dec.add(gates.Align, [gates.Align(0)])
onequbit_dec.add(gates.RX, lambda gate: [gates.U3(0, gate.parameters[0], -np.pi / 2, np.pi / 2)])
onequbit_dec.add(gates.RY, lambda gate: [gates.U3(0, gate.parameters[0], 0, 0)])
# apply virtually by changing ``phase`` instead of using pulses
onequbit_dec.add(gates.RZ, lambda gate: [gates.RZ(0, gate.parameters[0])])
# apply virtually by changing ``phase`` instead of using pulses
onequbit_dec.add(gates.U1, lambda gate: [gates.RZ(0, gate.parameters[0])])
onequbit_dec.add(gates.U2, lambda gate: [gates.U3(0, np.pi / 2, gate.parameters[0], gate.parameters[1])])
onequbit_dec.add(gates.U3, lambda gate: [gates.U3(0, gate.parameters[0], gate.parameters[1], gate.parameters[2])])
onequbit_dec.add(
    gates.Unitary,
    lambda gate: [gates.U3(0, *u3_decomposition(gate.parameters[0]))],
)
onequbit_dec.add(
    gates.FusedGate,
    lambda gate: [gates.U3(0, *u3_decomposition(gate.asmatrix(backend)))],
)

# register the iSWAP decompositions
iswap_dec = GateDecompositions()
iswap_dec.add(
    gates.CNOT,
    [
        gates.U3(0, 7 * np.pi / 2, np.pi, 0),
        gates.U3(1, np.pi / 2, -np.pi, -np.pi),
        gates.iSWAP(0, 1),
        gates.U3(0, np.pi, 0, np.pi),
        gates.U3(1, np.pi / 2, -np.pi, -np.pi),
        gates.iSWAP(0, 1),
        gates.U3(0, np.pi / 2, np.pi / 2, -np.pi),
        gates.U3(1, np.pi / 2, -np.pi, -np.pi / 2),
    ],
)
iswap_dec.add(
    gates.CZ,
    [
        gates.U3(0, 7 * np.pi / 2, np.pi, 0),
        gates.U3(1, 7 * np.pi / 2, np.pi, 0),
        gates.U3(1, np.pi / 2, -np.pi, -np.pi),
        gates.iSWAP(0, 1),
        gates.U3(0, np.pi, 0, np.pi),
        gates.U3(1, np.pi / 2, -np.pi, -np.pi),
        gates.iSWAP(0, 1),
        gates.U3(0, np.pi / 2, np.pi / 2, -np.pi),
        gates.U3(1, np.pi / 2, -np.pi, -np.pi / 2),
        gates.U3(1, 7 * np.pi / 2, np.pi, 0),
    ],
)
iswap_dec.add(
    gates.SWAP,
    [
        gates.iSWAP(0, 1),
        gates.U3(1, np.pi / 2, -np.pi / 2, np.pi / 2),
        gates.iSWAP(0, 1),
        gates.U3(0, np.pi / 2, -np.pi / 2, np.pi / 2),
        gates.iSWAP(0, 1),
        gates.U3(1, np.pi / 2, -np.pi / 2, np.pi / 2),
    ],
)
iswap_dec.add(gates.iSWAP, [gates.iSWAP(0, 1)])

# register CZ decompositions
cz_dec = GateDecompositions()
cz_dec.add(gates.CNOT, [gates.H(1), gates.CZ(0, 1), gates.H(1)])
cz_dec.add(gates.CZ, [gates.CZ(0, 1)])
cz_dec.add(
    gates.SWAP,
    [
        gates.H(1),
        gates.CZ(0, 1),
        gates.H(1),
        gates.H(0),
        gates.CZ(1, 0),
        gates.H(0),
        gates.H(1),
        gates.CZ(0, 1),
        gates.H(1),
    ],
)
cz_dec.add(
    gates.iSWAP,
    [
        gates.U3(0, np.pi / 2.0, 0, -np.pi / 2.0),
        gates.U3(1, np.pi / 2.0, 0, -np.pi / 2.0),
        gates.CZ(0, 1),
        gates.H(0),
        gates.H(1),
        gates.CZ(0, 1),
        gates.H(0),
        gates.H(1),
    ],
)
cz_dec.add(
    gates.CRX,
    lambda gate: [
        gates.RX(1, gate.parameters[0] / 2.0),
        gates.CZ(0, 1),
        gates.RX(1, -gate.parameters[0] / 2.0),
        gates.CZ(0, 1),
    ],
)
cz_dec.add(
    gates.CRY,
    lambda gate: [
        gates.RY(1, gate.parameters[0] / 2.0),
        gates.CZ(0, 1),
        gates.RY(1, -gate.parameters[0] / 2.0),
        gates.CZ(0, 1),
    ],
)
cz_dec.add(
    gates.CRZ,
    lambda gate: [
        gates.RZ(1, gate.parameters[0] / 2.0),
        gates.H(1),
        gates.CZ(0, 1),
        gates.RX(1, -gate.parameters[0] / 2.0),
        gates.CZ(0, 1),
        gates.H(1),
    ],
)
cz_dec.add(
    gates.CU1,
    lambda gate: [
        gates.RZ(0, gate.parameters[0] / 2.0),
        gates.H(1),
        gates.CZ(0, 1),
        gates.RX(1, -gate.parameters[0] / 2.0),
        gates.CZ(0, 1),
        gates.H(1),
        gates.RZ(1, gate.parameters[0] / 2.0),
    ],
)
cz_dec.add(
    gates.CU2,
    lambda gate: [
        gates.RZ(1, (gate.parameters[1] - gate.parameters[0]) / 2.0),
        gates.H(1),
        gates.CZ(0, 1),
        gates.H(1),
        gates.U3(1, -np.pi / 4, 0, -(gate.parameters[1] + gate.parameters[0]) / 2.0),
        gates.H(1),
        gates.CZ(0, 1),
        gates.H(1),
        gates.U3(1, np.pi / 4, gate.parameters[0], 0),
    ],
)
cz_dec.add(
    gates.CU3,
    lambda gate: [
        gates.RZ(1, (gate.parameters[2] - gate.parameters[1]) / 2.0),
        gates.H(1),
        gates.CZ(0, 1),
        gates.H(1),
        gates.U3(1, -gate.parameters[0] / 2.0, 0, -(gate.parameters[2] + gate.parameters[1]) / 2.0),
        gates.H(1),
        gates.CZ(0, 1),
        gates.H(1),
        gates.U3(1, gate.parameters[0] / 2.0, gate.parameters[1], 0),
    ],
)
cz_dec.add(
    gates.FSWAP,
    [
        gates.U3(0, np.pi / 2, -np.pi / 2, -np.pi),
        gates.U3(1, np.pi / 2, np.pi / 2, np.pi / 2),
        gates.CZ(0, 1),
        gates.U3(0, np.pi / 2, 0, -np.pi / 2),
        gates.U3(1, np.pi / 2, 0, np.pi / 2),
        gates.CZ(0, 1),
        gates.U3(0, np.pi / 2, np.pi / 2, -np.pi),
        gates.U3(1, np.pi / 2, 0, -np.pi),
    ],
)
cz_dec.add(
    gates.RXX,
    lambda gate: [
        gates.H(0),
        gates.CZ(0, 1),
        gates.RX(1, gate.parameters[0]),
        gates.CZ(0, 1),
        gates.H(0),
    ],
)
cz_dec.add(
    gates.RYY,
    lambda gate: [
        gates.RX(0, np.pi / 2),
        gates.U3(1, np.pi / 2, np.pi / 2, -np.pi),
        gates.CZ(0, 1),
        gates.RX(1, gate.parameters[0]),
        gates.CZ(0, 1),
        gates.RX(0, -np.pi / 2),
        gates.U3(1, np.pi / 2, 0, np.pi / 2),
    ],
)
cz_dec.add(
    gates.RZZ,
    lambda gate: [
        gates.H(1),
        gates.CZ(0, 1),
        gates.RX(1, gate.parameters[0]),
        gates.CZ(0, 1),
        gates.H(1),
    ],
)
cz_dec.add(
    gates.TOFFOLI,
    [
        gates.CZ(1, 2),
        gates.RX(2, -np.pi / 4),
        gates.CZ(0, 2),
        gates.RX(2, np.pi / 4),
        gates.CZ(1, 2),
        gates.RX(2, -np.pi / 4),
        gates.CZ(0, 2),
        gates.RX(2, np.pi / 4),
        gates.RZ(1, np.pi / 4),
        gates.H(1),
        gates.CZ(0, 1),
        gates.RZ(0, np.pi / 4),
        gates.RX(1, -np.pi / 4),
        gates.CZ(0, 1),
        gates.H(1),
    ],
)
cz_dec.add(gates.Unitary, lambda gate: two_qubit_decomposition(0, 1, gate.parameters[0]))
cz_dec.add(gates.fSim, lambda gate: two_qubit_decomposition(0, 1, gate.asmatrix(backend)))
cz_dec.add(gates.GeneralizedfSim, lambda gate: two_qubit_decomposition(0, 1, gate.asmatrix(backend)))


# register other optimized gate decompositions
opt_dec = GateDecompositions()
opt_dec.add(
    gates.SWAP,
    [
        gates.H(0),
        gates.SDG(0),
        gates.SDG(1),
        gates.iSWAP(0, 1),
        gates.CZ(0, 1),
        gates.H(1),
    ],
)


@dataclass
class NativeGates(Transpiler):
    """Translates a circuit to native gates.

    Args:
        circuit (qibo.models.Circuit): Circuit model to translate into native gates.
        two_qubit_natives (list): List of two qubit native gates
            supported by the quantum hardware ("CZ" and/or "iSWAP").

    Returns:
        new (qibo.models.Circuit): Equivalent circuit with native gates.
    """

    two_qubit_natives: TwoQubitNatives
    translate_single_qubit: bool = True
    verbose: bool = False

    def tlog(self, message):
        """Print messages only if ``verbose`` was set to ``True``."""
        # TODO: Move this in ``AbstractTranspiler``
        if self.verbose:
            log.info(message)

    def is_satisfied(self, circuit):
        """Checks if a circuit can be executed on tii5q.

        Args:
            circuit (qibo.models.Circuit): Circuit model to check.
            two_qubit_natives (list): List of two qubit native gates
                supported by the quantum hardware ("CZ" and/or "iSWAP").
            middle_qubit (int): Hardware middle qubit.
            verbose (bool): If ``True`` it prints debugging log messages.

        Returns ``True`` if the following conditions are satisfied:
            - Circuit does not contain more than two-qubit gates.
            - All one-qubit gates are I, Z, RZ or U3.
            - All two-qubit gates are CZ or iSWAP based on two_qubit_natives.
            - All two-qubit gates have qubit 0 as target or control.
        otherwise returns ``False``.
        """
        for gate in circuit.queue:
            if isinstance(gate, gates.M):
                continue

            if len(gate.qubits) == 1:
                # TODO: Make setting single-qubit native gates more flexible
                if not isinstance(gate, (gates.I, gates.Z, gates.RZ, gates.U3)):
                    self.tlog(f"{gate.name} is not a single qubit native gate.")
                    return False

            elif len(gate.qubits) == 2:
                if not (TwoQubitNatives.from_gate(gate) in self.two_qubit_natives):
                    self.tlog(f"{gate.name} is not a two qubit native gate.")
                    return False

            else:
                self.tlog(f"{gate.name} acts on more than two qubits.")
                return False

        self.tlog("Circuit can be executed.")
        return True

    def transpile(self, circuit):
        new = circuit.__class__(circuit.nqubits)
        for gate in circuit.queue:
            if len(gate.qubits) > 1 or self.translate_single_qubit:
                new.add(translate_gate(gate, self.two_qubit_natives))
            else:
                new.add(gate)
        return new, list(range(circuit.nqubits))<|MERGE_RESOLUTION|>--- conflicted
+++ resolved
@@ -1,19 +1,12 @@
-<<<<<<< HEAD
-=======
 from dataclasses import dataclass
-from enum import Flag, auto
-
->>>>>>> 59a77487
+
 import numpy as np
 from qibo import gates
 from qibo.backends import NumpyBackend
 from qibo.config import log, raise_error
 
-<<<<<<< HEAD
 from qibolab.platforms.native import NativeTypes
-=======
 from qibolab.transpilers.abstract import Transpiler
->>>>>>> 59a77487
 from qibolab.transpilers.unitary_decompositions import (
     two_qubit_decomposition,
     u3_decomposition,
@@ -381,7 +374,7 @@
         new (qibo.models.Circuit): Equivalent circuit with native gates.
     """
 
-    two_qubit_natives: TwoQubitNatives
+    two_qubit_natives: NativeTypes
     translate_single_qubit: bool = True
     verbose: bool = False
 
@@ -419,7 +412,7 @@
                     return False
 
             elif len(gate.qubits) == 2:
-                if not (TwoQubitNatives.from_gate(gate) in self.two_qubit_natives):
+                if not (NativeTypes.from_gate(gate) in self.two_qubit_natives):
                     self.tlog(f"{gate.name} is not a two qubit native gate.")
                     return False
 
