from qibo.config import raise_error

from qibolab.designs.channels import Channel, ChannelMap
from qibolab.designs.mixer import MixerInstrumentDesign
from qibolab.platforms.platform import DesignPlatform


def create_tii_qw5q_gold(runcard, simulation_duration=None, address=None, cloud=False):
    """Create platform using Quantum Machines (QM) OPXs and Rohde Schwarz local oscillators.

    IPs and other instrument related parameters are hardcoded in ``__init__`` and ``setup``.

    Args:
        runcard (str): Path to the runcard file.
        simulation_duration (int): Duration for the simulation in ns.
            If given the compiler simulator will be used instead of the actual hardware.
            Default is ``None`` which falls back to the hardware.
        address (str): Address and port for the QM OPX cluster.
            If ``None`` it will attempt to connect to TII instruments.
        cloud (bool): See :class:`qibolab.instruments.qmsim.QMSim` for details.
            Relevant only when ``simulation_duration`` is given.
    """
    # Create channel objects
    channels = ChannelMap()
    # readout
    channels |= ChannelMap.from_names("L3-25_a", "L3-25_b")
    # feedback
    channels |= ChannelMap.from_names("L2-5_a", "L2-5_b")
    # drive
    channels |= ChannelMap.from_names(*(f"L3-{i}" for i in range(11, 16)))
    # flux
    channels |= ChannelMap.from_names(*(f"L4-{i}" for i in range(1, 6)))
    # TWPA
    channels |= ChannelMap.from_names("L4-26")

    # Map controllers to qubit channels (HARDCODED)
    # readout
    channels["L3-25_a"].ports = [("con1", 10), ("con1", 9)]
    channels["L3-25_b"].ports = [("con2", 10), ("con2", 9)]
    # feedback
    channels["L2-5_a"].ports = [("con1", 2), ("con1", 1)]
    channels["L2-5_b"].ports = [("con2", 2), ("con2", 1)]
    # drive
    for i in range(1, 5):
        channels[f"L3-1{i}"].ports = [("con1", 2 * i), ("con1", 2 * i - 1)]
    channels["L3-15"].ports = [("con3", 2), ("con3", 1)]
    # flux
    for i in range(1, 6):
        channels[f"L4-{i}"].ports = [("con2", i)]

    # Instantiate QM OPX instruments
    if simulation_duration is None:
        from qibolab.instruments.qm import QMOPX
        from qibolab.instruments.rohde_schwarz import SGS100A as LocalOscillator

        controller = QMOPX("qmopx", "192.168.0.1:80")

    else:
        from qibolab.instruments.dummy_oscillator import (
            DummyLocalOscillator as LocalOscillator,
        )
        from qibolab.instruments.qmsim import QMSim

        if address is None:
            # connect to TII instruments for simulation
            address = "192.168.0.1:80"

        controller = QMSim("qmopx", address, simulation_duration, cloud)

    # Instantiate local oscillators (HARDCODED)
    local_oscillators = [
        LocalOscillator("lo_readout_a", "192.168.0.39"),
        LocalOscillator("lo_readout_b", "192.168.0.31"),
        LocalOscillator("lo_drive_low", "192.168.0.32"),
        LocalOscillator("lo_drive_mid", "192.168.0.33"),
        LocalOscillator("lo_drive_high", "192.168.0.34"),
        LocalOscillator("twpa_a", "192.168.0.35"),
    ]
    # Set LO parameters
    local_oscillators[0].frequency = 7_300_000_000
    local_oscillators[1].frequency = 7_900_000_000
    local_oscillators[2].frequency = 4_700_000_000
    local_oscillators[3].frequency = 5_600_000_000
    local_oscillators[4].frequency = 6_500_000_000
    local_oscillators[0].power = 18.0
    local_oscillators[1].power = 15.0
    for i in range(2, 5):
        local_oscillators[i].power = 16.0
    # Set TWPA parameters
    local_oscillators[5].frequency = 6_511_000_000
    local_oscillators[5].power = 4.5
    # Map LOs to channels
    channels["L3-25_a"].local_oscillator = local_oscillators[0]
    channels["L3-25_b"].local_oscillator = local_oscillators[1]
    channels["L3-15"].local_oscillator = local_oscillators[2]
    channels["L3-11"].local_oscillator = local_oscillators[2]
    channels["L3-12"].local_oscillator = local_oscillators[3]
    channels["L3-13"].local_oscillator = local_oscillators[4]
    channels["L3-14"].local_oscillator = local_oscillators[4]
    channels["L4-26"].local_oscillator = local_oscillators[5]

    design = MixerInstrumentDesign(controller, channels, local_oscillators)
    platform = DesignPlatform("qw5q_gold", design, runcard)

    # assign channels to qubits
    qubits = platform.qubits
    for q in [0, 1, 5]:
        qubits[q].readout = channels["L3-25_a"]
        qubits[q].feedback = channels["L2-5_a"]
    for q in [2, 3, 4]:
        qubits[q].readout = channels["L3-25_b"]
        qubits[q].feedback = channels["L2-5_b"]

    qubits[0].drive = channels["L3-15"]
    qubits[0].flux = channels["L4-5"]
    channels["L4-5"].qubit = qubits[0]
    for q in range(1, 5):
        qubits[q].drive = channels[f"L3-{10 + q}"]
        qubits[q].flux = channels[f"L4-{q}"]
        channels[f"L4-{q}"].qubit = qubits[q]
    return platform


#TODO: Treat couplers as qubits but without readout
def create_tii_IQM5q(runcard, descriptor=None):
    """Create platform using Zurich Instrumetns (Zh) SHFQC, HDAWGs and PQSC.

    Instrument related parameters are hardcoded in ``__init__`` and ``setup``.

    Args:
        runcard (str): Path to the runcard file.
        descriptor (str): Instrument setup descriptor.
            If ``None`` it will attempt to connect to TII whole Zurich instruments setup.
    """
    # Create channel objects
    channels = ChannelMap()
    # readout
    channels |= ChannelMap.from_names("L3-31")
    # feedback
    channels |= ChannelMap.from_names("L1-2")
    # drive
    channels |= ChannelMap.from_names(*(f"L4-{i}" for i in range(15, 20)))
    # flux qubits
    channels |= ChannelMap.from_names(*(f"L4-{i}" for i in range(6, 11)))
    # flux couplers
    channels |= ChannelMap.from_names(*(f"L4-{i}" for i in range(11, 15)))
    # TWPA
    # channels |= ChannelMap.from_names("L3-10")

    # Map controllers to qubit channels (HARDCODED)
    # readout
    channels["L3-31"].ports = [("device_shfqc", "[QACHANNELS/0/INPUT]")]
    channels["L3-31"].power_range = -5
    # feedback
    channels["L1-2"].ports = [("device_shfqc", "[QACHANNELS/0/OUTPUT]")]
    channels["L1-2"].power_range = 10
    # drive
    for i in range(5, 10):
        channels[f"L4-1{i}"].ports = [("device_shfqc", f"SGCHANNELS/{i-5}/OUTPUT")]
        channels[f"L4-1{i}"].power_range = 5
    # flux qubits
    for i in range(6, 11):
        channels[f"L4-{i}"].ports = [("device_hdawg", f"SIGOUTS/{i-6}")]
        channels[f"L4-{i}"].power_range = 0
        channels[f"L4-{i}"].offset = 0.1
    # flux couplers
    for i in range(11, 15):
        channels[f"L4-{i}"].ports = [("device_hdawg", f"SIGOUTS/{i-11+5}")]
        channels[f"L4-{i}"].power_range = 0

    # DEVICE HDWAG1 and HDAWG2 ???

    # Instantiate Zh set of instruments[They work as one]
    from qibolab.instruments.dummy_oscillator import (
        DummyLocalOscillator as LocalOscillator,
    )
    from qibolab.instruments.rohde_schwarz import SGS100A as TWPA_Oscillator
    from qibolab.instruments.zhinst import Zurich

    if descriptor is None:
        descriptor = """\
        instruments:
            SHFQC:
            - address: DEV12146
              uid: device_shfqc
            HDAWG:
            - address: DEV8660
              uid: device_hdawg
            PQSC:
            - address: DEV10055
              uid: device_pqsc


        connections:
            device_shfqc:
                - iq_signal: q0/drive_line
                  ports: SGCHANNELS/0/OUTPUT
                - iq_signal: q1/drive_line
                  ports: SGCHANNELS/1/OUTPUT
                - iq_signal: q2/drive_line
                  ports: SGCHANNELS/2/OUTPUT
                - iq_signal: q3/drive_line
                  ports: SGCHANNELS/3/OUTPUT
                - iq_signal: q4/drive_line
                  ports: SGCHANNELS/4/OUTPUT
                - iq_signal: q/measure_line
                  ports: [QACHANNELS/0/OUTPUT]
                - acquire_signal: q/acquire_line
                  ports: [QACHANNELS/0/INPUT]

            device_hdawg:
                - rf_signal: q0/flux_line
                  ports: SIGOUTS/0
                - rf_signal: q1/flux_line
                  ports: SIGOUTS/1
                - rf_signal: q2/flux_line
                  ports: SIGOUTS/2
                - rf_signal: q3/flux_line
                  ports: SIGOUTS/3
                - rf_signal: q4/flux_line
                  ports: SIGOUTS/4
                - rf_signal: q03/flux_line
                  ports: SIGOUTS/4
                - rf_signal: q13/flux_line
                  ports: SIGOUTS/4
                - rf_signal: q23/flux_line
                  ports: SIGOUTS/4

            device_pqsc:
                - internal_clock_signal
                - to: device_hdawg
                  port: ZSYNCS/2
                - to: device_shfqc
                  port: ZSYNCS/0
        """

    controller = Zurich("EL_ZURO", descriptor, use_emulation=False)

    # Instantiate local oscillators (HARDCODED)
    local_oscillators = [
        LocalOscillator("lo_readout", None),
        LocalOscillator("lo_drive_0", None),
        LocalOscillator("lo_drive_1", None),
        LocalOscillator("lo_drive_2", None),
        LocalOscillator("lo_drive_3", None),
        LocalOscillator("lo_drive_4", None),
        LocalOscillator("lo_drive_5", None),
        # TWPA_Oscillator("TWPA", "192.168.0.35"),
    ]
    # Set Dummy LO parameters
    local_oscillators[0].frequency = 7_300_000_000
    local_oscillators[1].frequency = 7_900_000_000
    local_oscillators[2].frequency = 4_700_000_000
    local_oscillators[3].frequency = 5_600_000_000
    local_oscillators[4].frequency = 5_600_000_000
    local_oscillators[5].frequency = 5_600_000_000
    local_oscillators[6].frequency = 5_600_000_000

    # Set TWPA pump LO parameters
    # local_oscillators[7].frequency = 6_511_000_000
    # local_oscillators[7].power = 4.5

    # Map LOs to channels
    channels["L3-31"].local_oscillator = local_oscillators[0]
    channels["L4-15"].local_oscillator = local_oscillators[1]
    channels["L4-16"].local_oscillator = local_oscillators[2]
    channels["L4-17"].local_oscillator = local_oscillators[3]
    channels["L4-18"].local_oscillator = local_oscillators[4]
    channels["L4-19"].local_oscillator = local_oscillators[5]
    # channels["Witness???"].local_oscillator = local_oscillators[6]
    # channels["L3-10"].local_oscillator = local_oscillators[7]

    design = MixerInstrumentDesign(controller, channels, local_oscillators)
    platform = DesignPlatform("IQM5q", design, runcard)

    # assign channels to qubits
    qubits = platform.qubits
    for q in range(0, 5):
        qubits[q].readout = channels["L3-31"]
        qubits[q].feedback = channels["L1-2"]

    for q in range(0, 5):
        qubits[q].drive = channels[f"L4-{15 + q}"]
        qubits[q].flux = channels[f"L4-{6 + q}"]
<<<<<<< HEAD
        # channels[f"L4-{6 + q}"].qubit = qubits[q]
        
    for q in range(0, 2):
        qubits[q].flux_coupler = channels[f"L4-{11 + q}"]
        qubits[2].flux_coupler = channels[f"L4-{11 + q}"]
        # channels[f"L4-{11 + q}"].qubit = qubits[q]
        # channels[f"L4-{10 + q}"].qubit = qubits[2]
    for q in range(3, 4):
        qubits[q].flux_coupler = channels[f"L4-{10 + q}"]
        qubits[2].flux_coupler = channels[f"L4-{10 + q}"]
        # channels[f"L4-{10 + q}"].qubit = qubits[q]
    
    
=======
        channels[f"L4-{6 + q}"].qubit = qubits[q]

    for q in range(0, 4):
        qubits[q].flux_coupler = channels[f"L4-{11 + q}"]
        channels[f"L4-{11 + q}"].qubit = qubits[q]

>>>>>>> 56096442
    return platform


def Platform(name, runcard=None, design=None):
    """Platform for controlling quantum devices.

    Args:
        name (str): name of the platform. Options are 'tiiq', 'qili' and 'icarusq'.
        runcard (str): path to the yaml file containing the platform setup.
        design (:class:`qibolab.designs.abstract.AbstractInstrumentDesign`): Instrument
            design to use for the platform.

    Returns:
        The plaform class.
    """
    if not runcard:
        from os.path import exists

        from qibolab.paths import qibolab_folder

        runcard = qibolab_folder / "runcards" / f"{name}.yml"
        if not exists(runcard):
            raise_error(RuntimeError, f"Runcard {name} does not exist.")

    if name == "dummy":
        from qibolab.platforms.dummy import DummyPlatform as Device
    elif name == "icarusq":
        from qibolab.platforms.icplatform import ICPlatform as Device
    elif name == "qw5q_gold":
        return create_tii_qw5q_gold(runcard)
    else:
        from qibolab.platforms.multiqubit import MultiqubitPlatform as Device

    return Device(name, runcard)<|MERGE_RESOLUTION|>--- conflicted
+++ resolved
@@ -121,7 +121,7 @@
     return platform
 
 
-#TODO: Treat couplers as qubits but without readout
+# TODO: Treat couplers as qubits but without readout
 def create_tii_IQM5q(runcard, descriptor=None):
     """Create platform using Zurich Instrumetns (Zh) SHFQC, HDAWGs and PQSC.
 
@@ -282,9 +282,8 @@
     for q in range(0, 5):
         qubits[q].drive = channels[f"L4-{15 + q}"]
         qubits[q].flux = channels[f"L4-{6 + q}"]
-<<<<<<< HEAD
         # channels[f"L4-{6 + q}"].qubit = qubits[q]
-        
+
     for q in range(0, 2):
         qubits[q].flux_coupler = channels[f"L4-{11 + q}"]
         qubits[2].flux_coupler = channels[f"L4-{11 + q}"]
@@ -294,16 +293,7 @@
         qubits[q].flux_coupler = channels[f"L4-{10 + q}"]
         qubits[2].flux_coupler = channels[f"L4-{10 + q}"]
         # channels[f"L4-{10 + q}"].qubit = qubits[q]
-    
-    
-=======
-        channels[f"L4-{6 + q}"].qubit = qubits[q]
-
-    for q in range(0, 4):
-        qubits[q].flux_coupler = channels[f"L4-{11 + q}"]
-        channels[f"L4-{11 + q}"].qubit = qubits[q]
-
->>>>>>> 56096442
+
     return platform
 
 
