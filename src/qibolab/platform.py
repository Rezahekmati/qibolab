"""Platform for controlling quantum devices."""

import math
import re
from dataclasses import asdict, dataclass, replace
from pathlib import Path
from typing import Dict, List, Optional

import networkx as nx
import yaml
from qibo.config import log, raise_error

from qibolab.channels import Channel, ChannelMap
from qibolab.execution_parameters import ExecutionParameters
from qibolab.instruments.abstract import Controller, Instrument
from qibolab.native import NativeType, SingleQubitNatives, TwoQubitNatives
<<<<<<< HEAD
from qibolab.qubits import Qubit, QubitId, QubitPair, QubitPairId


@dataclass
class PlatformSettings:
    """Platform settings and default execution settings read from the runcard."""

    nshots: int = 1024
    sampling_rate: int = int(1e9)
    relaxation_time: int = int(1e5)
=======
from qibolab.pulses import PulseSequence
from qibolab.qubits import Qubit, QubitId, QubitPair
from qibolab.sweeper import Sweeper
>>>>>>> 2e8504fc


class Platform:
    """Platform for controlling quantum devices.

    Args:
        name (str): name of the platform.
        runcard (str): path to the yaml file containing the platform setup.
        instruments:
        channels:
    """

    def __init__(self, name, runcard, instruments, channels):
        log.info("Loading platform %s", name)

        self.name = name
        self.is_connected = False
        self.instruments: List[Instrument] = instruments
        self.channels: ChannelMap = channels

        # Load initial configuration
        if isinstance(runcard, dict):
            settings = runcard
        else:
            settings = yaml.safe_load(runcard.read_text())

        self.nqubits: int = settings["nqubits"]
        self.description: Optional[str] = settings["description"] if "description" in settings else None
        if "resonator_type" in settings:
            self.resonator_type = settings["resonator_type"]
        else:
            self.resonator_type = "3D" if self.nqubits == 1 else "2D"

        self.settings: PlatformSettings = PlatformSettings(**settings["settings"])

        # create qubit objects
        self.qubits: Dict[QubitId, Qubit] = {
            q: Qubit(q, **char) for q, char in settings["characterization"]["single_qubit"].items()
        }

        # register channels to qubits when we are using the old format (MultiqubitPlatform)
        # this is needed for ``NativeGates`` to work
        if "qubit_channel_map" in settings:
            for q, qubit in self.qubits.items():
                readout, drive, flux, _ = settings["qubit_channel_map"][q]
                if readout is not None:
                    qubit.readout = Channel(readout)
                if drive is not None:
                    qubit.drive = Channel(drive)
                if flux is not None:
                    qubit.flux = Channel(flux)

        # TODO: Remove this (needed for the multiqubit platform)
        self.native_gates = native_gates = settings["native_gates"]
        # register single qubit native gates to ``Qubit`` objects
        for q, gates in native_gates["single_qubit"].items():
            self.qubits[q].native_gates = SingleQubitNatives.from_dict(self.qubits[q], gates)

        # create ``QubitPair`` objects
        self.pairs: Dict[QubitPairId, QubitPair] = {}
        for pair in settings["topology"]:
            pair = tuple(sorted(pair))
            self.pairs[pair] = QubitPair(self.qubits[pair[0]], self.qubits[pair[1]])

        # register two qubit native gates to ``QubitPair`` objects
        self.two_qubit_native_types = NativeType(0)
        if "two_qubit" in self.native_gates:
            for pair, gatedict in self.native_gates["two_qubit"].items():
                pair = tuple(sorted(int(q) if q.isdigit() else q for q in pair.split("-")))
                self.pairs[pair].native_gates = TwoQubitNatives.from_dict(self.qubits, gatedict)
                self.two_qubit_native_types |= self.pairs[pair].native_gates.types
        else:
            # dummy value to avoid transpiler failure for single qubit devices
            self.two_qubit_native_types = NativeType.CZ

        self.topology: nx.Graph = nx.Graph()
        self.topology.add_nodes_from(self.qubits.keys())
        self.topology.add_edges_from([(pair.qubit1.name, pair.qubit2.name) for pair in self.pairs.values()])

    def __repr__(self):
        return self.name

    def _check_connected(self):
        if not self.is_connected:  # pragma: no cover
            raise_error(RuntimeError, "Cannot access instrument because it is not connected.")

    def dump(self, path: Path):
        settings = {
            "nqubits": self.nqubits,
            "description": self.description,
            "qubits": list(self.qubits),
            "settings": asdict(self.settings),
            "resonator_type": self.resonator_type,
            "topology": [list(pair) for pair in self.pairs],
            "native_gates": {},
            "characterization": {},
        }
        # add single qubit native gates
        settings["native_gates"] = {
            "single_qubit": {q: qubit.native_gates.to_dict for q, qubit in self.qubits.items()},
            "two_qubit": {},
        }
        # add two-qubit native gates
        for p, pair in self.pairs.items():
            natives = pair.native_gates.to_dict
            if len(natives) > 0:
                settings["native_gates"]["two_qubit"][f"{p[0]}-{p[1]}"] = natives
        # add qubit characterization section
        settings["characterization"] = {"single_qubit": {q: qubit.characterization for q, qubit in self.qubits.items()}}
        path.write_text(yaml.dump(settings, sort_keys=False, indent=4, default_flow_style=None))

    def update(self, updates: dict):
        r"""Updates platform common runcard parameters after calibration actions.

        Args:

            updates (dict): Dictionary containing the parameters to update the runcard. A typical dictionary should be of the following form
                            {`parameter_to_update_in_runcard`:{`qubit0`:`par_value_qubit0`, ..., `qubit_i`:`par_value_qubit_i`, ...}}.
                            The parameters that can be updated by this method are:
                                - readout_frequency (GHz)
                                - readout_attenuation (dimensionless)
                                - bare_resonator_frequency (GHz)
                                - sweetspot(V)
                                - drive_frequency (GHz)
                                - readout_amplitude (dimensionless)
                                - drive_amplitude (dimensionless)
                                - drive_length
                                - t2 (ns)
                                - t2_spin_echo (ns)
                                - t1 (ns)
                                - thresold(V)
                                - iq_angle(deg)
                                - mean_gnd_states(V)
                                - mean_exc_states(V)
                                - beta(dimensionless)



        """

        for par, values in updates.items():
            for qubit, value in values.items():
                # resonator_spectroscopy / resonator_spectroscopy_flux / resonator_punchout_attenuation
                if par == "readout_frequency":
                    freq = int(value * 1e9)
                    mz = self.qubits[qubit].native_gates.MZ
                    mz.frequency = freq
                    if mz.if_frequency is not None:
                        mz.if_frequency = freq - self.get_lo_readout_frequency(qubit)
                    self.qubits[qubit].readout_frequency = freq

                # resonator_punchout_attenuation
                elif par == "readout_attenuation":
                    self.qubits[qubit].readout.attenuation = value

                # resonator_punchout_attenuation
                elif par == "bare_resonator_frequency":
                    freq = int(value * 1e9)
                    self.qubits[qubit].bare_resonator_frequency = freq

                # resonator_spectroscopy_flux / qubit_spectroscopy_flux
                elif par == "sweetspot":
                    sweetspot = float(value)
                    self.qubits[qubit].sweetspot = sweetspot
                    # set sweetspot as the flux offset (IS THIS NEEDED?)
                    self.qubits[qubit].flux.offset = sweetspot

                # qubit_spectroscopy / qubit_spectroscopy_flux / ramsey
                elif par == "drive_frequency":
                    freq = int(value * 1e9)
                    self.qubits[qubit].native_gates.RX.frequency = freq
                    self.qubits[qubit].drive_frequency = freq

                elif "amplitude" in par:
                    amplitude = float(value)
                    # resonator_spectroscopy
                    if par == "readout_amplitude" and not math.isnan(amplitude):
                        self.qubits[qubit].native_gates.MZ.amplitude = amplitude

                    # rabi_amplitude / flipping
                    if par == "drive_amplitude" or par == "amplitudes":
                        self.qubits[qubit].native_gates.RX.amplitude = amplitude

                # rabi_duration
                elif par == "drive_length":
                    self.qubits[qubit].native_gates.RX.duration = int(value)

                # ramsey
                elif par == "t2":
                    self.qubits[qubit].T2 = float(value)

                # spin_echo
                elif par == "t2_spin_echo":
                    self.qubits[qubit].T2_spin_echo = float(value)

                # t1
                elif par == "t1":
                    self.qubits[qubit].T1 = float(value)

                # classification
                elif par == "threshold":
                    self.qubits[qubit].threshold = float(value)

                # classification
                elif par == "iq_angle":
                    self.qubits[qubit].iq_angle = float(value)

                # classification
                elif par == "mean_gnd_states":
<<<<<<< HEAD
                    self.qubits[qubit].mean_gnd_states = str(value)

                # classification
                elif par == "mean_exc_states":
                    self.qubits[qubit].mean_exc_states = str(value)
=======
                    gnd_state = [float(voltage) for voltage in value]
                    self.qubits[qubit].mean_gnd_states = gnd_state
                    self.settings["characterization"]["single_qubit"][qubit]["mean_gnd_states"] = gnd_state

                # classification
                elif par == "mean_exc_states":
                    exc_state = [float(voltage) for voltage in value]
                    self.qubits[qubit].mean_exc_states = exc_state
                    self.settings["characterization"]["single_qubit"][qubit]["mean_exc_states"] = exc_state
>>>>>>> 2e8504fc

                # drag pulse tunning
                elif "beta" in par:
                    rx = self.qubits[qubit].native_gates.RX
                    shape = rx.shape
                    rel_sigma = re.findall(r"[\d]+[.\d]+|[\d]*[.][\d]+|[\d]+", shape)[0]
                    rx.shape = f"Drag({rel_sigma}, {float(value)})"

                elif "length" in par:  # assume only drive length
                    self.qubits[qubit].native_gates.RX.duration = int(value)

                elif par == "classifiers_hpars":
                    self.qubits[qubit].classifiers_hpars = value

                else:
                    raise_error(ValueError, f"Unknown parameter {par} for qubit {qubit}")

    def connect(self):
        """Connect to all instruments."""
        if not self.is_connected:
            for instrument in self.instruments:
                try:
                    log.info(f"Connecting to instrument {instrument}.")
                    instrument.connect()
                except Exception as exception:
                    raise_error(
                        RuntimeError,
                        f"Cannot establish connection to {instrument} instruments. Error captured: '{exception}'",
                    )
        self.is_connected = True

    def setup(self):
        """Prepares instruments to execute experiments.

        Sets flux port offsets to the qubit sweetspots.
        """
        for instrument in self.instruments:
            instrument.setup()
        for qubit in self.qubits.values():
            if qubit.flux is not None and qubit.sweetspot != 0:
                qubit.flux.offset = qubit.sweetspot

    def start(self):
        """Starts all the instruments."""
        if self.is_connected:
            for instrument in self.instruments:
                instrument.start()

    def stop(self):
        """Starts all the instruments."""
        if self.is_connected:
            for instrument in self.instruments:
                instrument.stop()

    def disconnect(self):
        """Disconnects from instruments."""
        if self.is_connected:
            for instrument in self.instruments:
                instrument.disconnect()
        self.is_connected = False

    def _execute(self, method, sequences, options, **kwargs):
        """Executes the sequences on the controllers"""
        if options.nshots is None:
            options = replace(options, nshots=self.settings.nshots)

        if options.relaxation_time is None:
            options = replace(options, relaxation_time=self.settings.relaxation_time)

        result = {}
        for instrument in self.instruments:
            if isinstance(instrument, Controller):
                new_result = getattr(instrument, method)(self.qubits, sequences, options)
                if isinstance(new_result, dict):
                    result.update(new_result)
                elif new_result is not None:
                    # currently the result of QMSim is not a dict
                    result = new_result
        return result

    def execute_pulse_sequence(self, sequences: PulseSequence, options: ExecutionParameters, **kwargs):
        """
        Args:
            sequence (:class:`qibolab.pulses.PulseSequence`): Pulse sequences to execute.
            options (:class:`qibolab.platforms.platform.ExecutionParameters`): Object holding the execution options.
            **kwargs: May need them for something
        Returns:
            Readout results acquired by after execution.

        """
        return self._execute("play", sequences, options, **kwargs)

    def execute_pulse_sequences(self, sequences: List[PulseSequence], options: ExecutionParameters, **kwargs):
        """
        Args:
            sequence (List[:class:`qibolab.pulses.PulseSequence`]): Pulse sequences to execute.
            options (:class:`qibolab.platforms.platform.ExecutionParameters`): Object holding the execution options.
            **kwargs: May need them for something
        Returns:
            Readout results acquired by after execution.

        """
        return self._execute("play_sequences", sequences, options, **kwargs)

    def sweep(self, sequence: PulseSequence, options: ExecutionParameters, *sweepers: Sweeper):
        """Executes a pulse sequence for different values of sweeped parameters.

        Useful for performing chip characterization.

        Example:
            .. testcode::

                import numpy as np
                from qibolab.dummy import create_dummy
                from qibolab.sweeper import Sweeper, Parameter
                from qibolab.pulses import PulseSequence
                from qibolab.execution_parameters import ExecutionParameters


                platform = create_dummy()
                sequence = PulseSequence()
                parameter = Parameter.frequency
                pulse = platform.create_qubit_readout_pulse(qubit=0, start=0)
                sequence.add(pulse)
                parameter_range = np.random.randint(10, size=10)
                sweeper = Sweeper(parameter, parameter_range, [pulse])
                platform.sweep(sequence, ExecutionParameters(), sweeper)

        Returns:
            Readout results acquired by after execution.
        """
        if options.nshots is None:
            options = replace(options, nshots=self.settings.nshots)

        if options.relaxation_time is None:
            options = replace(options, relaxation_time=self.settings.relaxation_time)

        result = {}
        for instrument in self.instruments:
            if isinstance(instrument, Controller):
                new_result = instrument.sweep(self.qubits, sequence, options, *sweepers)
                if isinstance(new_result, dict):
                    result.update(new_result)
                elif new_result is not None:
                    # currently the result of QMSim is not a dict
                    result = new_result
        return result

    def __call__(self, sequence, options):
        return self.execute_pulse_sequence(sequence, options)

    def create_RX90_pulse(self, qubit, start=0, relative_phase=0):
        return self.qubits[qubit].native_gates.RX90.pulse(start, relative_phase)

    def create_RX_pulse(self, qubit, start=0, relative_phase=0):
        return self.qubits[qubit].native_gates.RX.pulse(start, relative_phase)

    def create_CZ_pulse_sequence(self, qubits, start=0):
        # Check in the settings if qubits[0]-qubits[1] is a key
        pair = tuple(sorted(qubits))
        if pair not in self.pairs or self.pairs[pair].native_gates.CZ is None:
            raise_error(
                ValueError,
                f"Calibration for CZ gate between qubits {qubits[0]} and {qubits[1]} not found.",
            )
        return self.pairs[pair].native_gates.CZ.sequence(start)

    def create_MZ_pulse(self, qubit, start):
        return self.qubits[qubit].native_gates.MZ.pulse(start)

    def create_qubit_drive_pulse(self, qubit, start, duration, relative_phase=0):
        pulse = self.qubits[qubit].native_gates.RX.pulse(start, relative_phase)
        pulse.duration = duration
        return pulse

    def create_qubit_readout_pulse(self, qubit, start):
        return self.create_MZ_pulse(qubit, start)

    # TODO Remove RX90_drag_pulse and RX_drag_pulse, replace them with create_qubit_drive_pulse
    # TODO Add RY90 and RY pulses

    def create_RX90_drag_pulse(self, qubit, start, relative_phase=0, beta=None):
        pulse = self.qubits[qubit].native_gates.RX90.pulse(start, relative_phase)
        if beta is not None:
            pulse.shape = "Drag(5," + str(beta) + ")"
        return pulse

    def create_RX_drag_pulse(self, qubit, start, relative_phase=0, beta=None):
        pulse = self.qubits[qubit].native_gates.RX.pulse(start, relative_phase)
        if beta is not None:
            pulse.shape = "Drag(5," + str(beta) + ")"
        return pulse

    def set_lo_drive_frequency(self, qubit, freq):
        """Set frequency of the qubit drive local oscillator.

        Args:
            qubit (int): qubit whose local oscillator will be modified.
            freq (int): new value of the frequency in Hz.
        """
        self.qubits[qubit].drive.local_oscillator.frequency = freq

    def get_lo_drive_frequency(self, qubit):
        """Get frequency of the qubit drive local oscillator in Hz."""
        return self.qubits[qubit].drive.local_oscillator.frequency

    def set_lo_readout_frequency(self, qubit, freq):
        """Set frequency of the qubit drive local oscillator.

        Args:
            qubit (int): qubit whose local oscillator will be modified.
            freq (int): new value of the frequency in Hz.
        """
        self.qubits[qubit].readout.local_oscillator.frequency = freq

    def get_lo_readout_frequency(self, qubit):
        """Get frequency of the qubit readout local oscillator in Hz."""
        return self.qubits[qubit].readout.local_oscillator.frequency

    def set_lo_twpa_frequency(self, qubit, freq):
        """Set frequency of the local oscillator of the TWPA to which the qubit's feedline is connected to.

        Args:
            qubit (int): qubit whose local oscillator will be modified.
            freq (int): new value of the frequency in Hz.
        """
        self.qubits[qubit].twpa.local_oscillator.frequency = freq

    def get_lo_twpa_frequency(self, qubit):
        """Get frequency of the local oscillator of the TWPA to which the qubit's feedline is connected to in Hz."""
        return self.qubits[qubit].twpa.local_oscillator.frequency

    def set_lo_twpa_power(self, qubit, power):
        """Set power of the local oscillator of the TWPA to which the qubit's feedline is connected to.

        Args:
            qubit (int): qubit whose local oscillator will be modified.
            power (int): new value of the power in dBm.
        self.qubits[qubit].twpa.local_oscillator.power = power
        """

    def get_lo_twpa_power(self, qubit):
        """Get power of the local oscillator of the TWPA to which the qubit's feedline is connected to in dBm."""
        return self.qubits[qubit].twpa.local_oscillator.power

    def set_attenuation(self, qubit, att):
        """Set attenuation value. Usefeul for calibration routines such as punchout.

        Args:
            qubit (int): qubit whose attenuation will be modified.
            att (int): new value of the attenuation (dB).
        Returns:
            None
        """
        self.qubits[qubit].readout.attenuation = att

    def get_attenuation(self, qubit):
        """Get attenuation value. Usefeul for calibration routines such as punchout."""
        return self.qubits[qubit].readout.attenuation

    def set_gain(self, qubit, gain):
        """Set gain value. Usefeul for calibration routines such as Rabi oscillations.

        Args:
            qubit (int): qubit whose attenuation will be modified.
            gain (int): new value of the gain (dimensionless).
        Returns:
            None
        """
        raise_error(NotImplementedError, f"{self.name} does not support gain.")

    def get_gain(self, qubit):
        """Get gain value. Usefeul for calibration routines such as Rabi oscillations."""
        raise_error(NotImplementedError, f"{self.name} does not support gain.")

    def set_bias(self, qubit, bias):
        """Set bias value. Usefeul for calibration routines involving flux.

        Args:
            qubit (int): qubit whose attenuation will be modified.
            bias (int): new value of the bias (V).
        Returns:
            None
        """
        if self.qubits[qubit].flux is None:
            raise_error(NotImplementedError, f"{self.name} does not have flux.")
        self.qubits[qubit].flux.bias = bias

    def get_bias(self, qubit):
        """Get bias value. Usefeul for calibration routines involving flux."""
        return self.qubits[qubit].flux.bias<|MERGE_RESOLUTION|>--- conflicted
+++ resolved
@@ -14,8 +14,9 @@
 from qibolab.execution_parameters import ExecutionParameters
 from qibolab.instruments.abstract import Controller, Instrument
 from qibolab.native import NativeType, SingleQubitNatives, TwoQubitNatives
-<<<<<<< HEAD
+from qibolab.pulses import PulseSequence
 from qibolab.qubits import Qubit, QubitId, QubitPair, QubitPairId
+from qibolab.sweeper import Sweeper
 
 
 @dataclass
@@ -25,11 +26,6 @@
     nshots: int = 1024
     sampling_rate: int = int(1e9)
     relaxation_time: int = int(1e5)
-=======
-from qibolab.pulses import PulseSequence
-from qibolab.qubits import Qubit, QubitId, QubitPair
-from qibolab.sweeper import Sweeper
->>>>>>> 2e8504fc
 
 
 class Platform:
@@ -239,23 +235,11 @@
 
                 # classification
                 elif par == "mean_gnd_states":
-<<<<<<< HEAD
-                    self.qubits[qubit].mean_gnd_states = str(value)
+                    self.qubits[qubit].mean_gnd_states = [float(voltage) for voltage in value]
 
                 # classification
                 elif par == "mean_exc_states":
-                    self.qubits[qubit].mean_exc_states = str(value)
-=======
-                    gnd_state = [float(voltage) for voltage in value]
-                    self.qubits[qubit].mean_gnd_states = gnd_state
-                    self.settings["characterization"]["single_qubit"][qubit]["mean_gnd_states"] = gnd_state
-
-                # classification
-                elif par == "mean_exc_states":
-                    exc_state = [float(voltage) for voltage in value]
-                    self.qubits[qubit].mean_exc_states = exc_state
-                    self.settings["characterization"]["single_qubit"][qubit]["mean_exc_states"] = exc_state
->>>>>>> 2e8504fc
+                    self.qubits[qubit].mean_exc_states = [float(voltage) for voltage in value]
 
                 # drag pulse tunning
                 elif "beta" in par:
