--- conflicted
+++ resolved
@@ -1,33 +1,39 @@
+from dataclasses import dataclass
 from typing import Dict, List
 
 import numpy as np
-from qibo.config import log, raise_error
+from qibo.config import log
 from scipy.signal.windows import gaussian, hamming
 
-<<<<<<< HEAD
-from qibolab import AcquisitionType, AveragingMode, ExecutionParameters
-from qibolab.instruments.abstract import AbstractInstrument
+from qibolab.execution_parameters import (
+    AcquisitionType,
+    AveragingMode,
+    ExecutionParameters,
+)
+from qibolab.instruments.abstract import Controller, Instrument
+from qibolab.instruments.port import Port
 from qibolab.pulses import Pulse, PulseSequence, PulseType
 from qibolab.qubits import Qubit, QubitId
 from qibolab.result import IntegratedResults, SampleResults
 from qibolab.sweeper import Sweeper
 
 
-class RFSOC(AbstractInstrument):
+@dataclass
+class RFSOCPort(Port):
+    name: str
+    dac: int = None
+    adc: int = None
+    attenuator: Instrument = None
+
+
+class RFSOC(Controller):
     """Driver for the IcarusQ RFSoC socket-based implementation."""
-=======
-from qibolab.instruments.abstract import Instrument
-from qibolab.pulses import Pulse
-
-
-class PulseBlaster(Instrument):
-    """Driver for the 24-pin PulseBlaster TTL signal generator."""
->>>>>>> c5ff25ca
+
+    PortType = RFSOCPort
 
     def __init__(self, name, address, port=8080):
         from icarusq_rfsoc_driver import IcarusQRFSoC
 
-<<<<<<< HEAD
         super().__init__(name, address)
         self.device = IcarusQRFSoC(address, port)
 
@@ -44,10 +50,6 @@
         **kwargs,
     ):
         """Performs the setup for the IcarusQ RFSoC.
-=======
-    def setup(self, holdtime_ns, pins=None, **kwargs):
-        """Setup the PulseBlaster.
->>>>>>> c5ff25ca
 
         Arguments:
             dac_sampling_rate (float): Sampling rate of the 16 DACs in MHz.
@@ -56,13 +58,6 @@
             delay_samples_offset_adc (int): Number of clock cycles (per 8 ADC samples) to delay all ADC acquistion
             analog_settings (list): List of analog settings per DAC/ADC channel to set
         """
-<<<<<<< HEAD
-=======
-        if pins is None:
-            pins = list(range(24))
-        self._pins = self._hexify(pins)
-        self._holdtime = holdtime_ns
->>>>>>> c5ff25ca
 
         self.device.dac_sampling_rate = dac_sampling_rate
         self.device.adc_sampling_rate = adc_sampling_rate
@@ -97,6 +92,7 @@
         # We iterate over the seuence of pulses and generate the waveforms for each type of pulses
         for pulse in sequence.pulses:
             qubit = qubits[pulse.qubit]
+            dac = self.ports(pulse.channel).dac
             start = int(pulse.start * 1e-9 * dac_sampling_rate)
             end = int((pulse.start + pulse.duration) * 1e-9 * dac_sampling_rate)
             num_samples = end - start
@@ -104,7 +100,6 @@
             # Flux pulses
             # TODO: Add envelope support for flux pulses
             if pulse.type == PulseType.FLUX:
-                dac = qubit.flux.ports[pulse.channel]
                 wfm = np.ones(num_samples)
 
             # Qubit drive microwave signals
@@ -129,7 +124,7 @@
             elif pulse.type == PulseType.READOUT:
                 # For readout pulses, we move the corresponding DAC/ADC pair to the start of the pulse to save memory
                 # This locks the phase of the readout in the demodulation
-                dac, adc = qubit.readout.ports
+                adc = self.ports(pulse.channel).adc
                 start = 0
                 end = int(pulse.duration * 1e-9 * dac_sampling_rate)
 
@@ -165,6 +160,11 @@
         payload = [(dac, wfm, dac_end_addr[dac]) for dac, wfm in waveform_array.items() if dac_end_addr[dac] != 0]
         self.device.upload_waveform(payload)
 
+    def play_sequences(
+        self, qubits: Dict[QubitId, Qubit], sequences: List[PulseSequence], options: ExecutionParameters
+    ):
+        pass
+
     def connect(self):
         """Currently we only connect to the board when we have to send a command."""
         # Request the version from the board
@@ -181,77 +181,14 @@
         pass
 
 
-<<<<<<< HEAD
 class RFSOC_RO(RFSOC):
     """IcarusQ RFSoC attached with readout capability"""
-=======
-class IcarusQFPGA(Instrument):
-    """Driver for the IcarusQ RFSoC socket-based implementation."""
->>>>>>> c5ff25ca
 
     def __init__(self, name, address):
         super().__init__(name, address)
-<<<<<<< HEAD
-=======
-        self._dac_sample_size = 65536
-        self._adc_sample_size = 65536
-        self._dac_nchannels = 16
-        self._adc_nchannels = 16
-        self._dac_sampling_rate = 5898240000
-        self._adc_sampling_rate = 1966080000
-        self._nshots = 0
-
-        self.port = port
-        self._thread = None
-        self._buffer = None
-        self._adcs_to_read = None
-        self.nshots = None
-
-    def setup(self, dac_sampling_rate, adcs_to_read, **kwargs):
-        """Sets the sampling rate of the RFSoC. May need to be repeated several times due to multi-tile sync error.
-
-        Arguments:
-            dac_sampling_rate_id (int): Sampling rate ID to be set on the RFSoC.
-            dac_sampling_rate_6g_id (int): Optional sampling rate ID for the 6GS/s mode if used.
-        """
-        self._adcs_to_read = adcs_to_read
-        self._dac_sampling_rate = dac_sampling_rate
-
-    def translate(self, sequence: List[Pulse], nshots):
-        """Translates the pulse sequence into a numpy array."""
-
-        # Waveform is 14-bit resolution on the DACs, so we first create 16-bit arrays to store the data.
-        waveform = np.zeros((self._dac_nchannels, self._dac_sample_size), dtype="i2")
-
-        # The global time can first be set as float to handle rounding errors.
-        time_array = 1 / self._dac_sampling_rate * np.arange(0, self._dac_sample_size, 1)
-
-        for pulse in sequence:
-            # Get array indices corresponding to the start and end of the pulse. Note that the pulse time parameters are in ns and require conversion.
-            start = bisect.bisect(time_array, pulse.start * 1e-9)
-            end = bisect.bisect(time_array, (pulse.start + pulse.duration) * 1e-9)
-
-            # Create the pulse waveform and cast it to 16-bit. The ampltiude is max signed 14-bit (+- 8191) and the indices should take care of any overlap of pulses.
-            # 2-byte bit shift for downsampling from 16 bit to 14 bit
-            pulse_waveform = (4 * np.sin(2 * np.pi * pulse.frequency * time_array[start:end] + pulse.phase)).astype(
-                "i2"
-            )
-            waveform[pulse.channel, start:end] += pulse_waveform
-
-        self.nshots = nshots
-
-        return waveform
-
-    def upload(self, waveform):
-        """Uploads a numpy array of size DAC_CHANNELS X DAC_SAMPLE_SIZE to the PL memory.
->>>>>>> c5ff25ca
 
         self.qubit_adc_map = {}
         self.adcs_to_read: List[int] = None
-
-        self.lo_channel = None
-        self.lo_data = None
-        self.lo_frequency = None
 
     def setup(
         self,
@@ -273,11 +210,6 @@
             analog_settings (list): List of analog settings per DAC/ADC channel to set.
             adcs_to_read (list[int]): List of ADC channels to be read.
         """
-<<<<<<< HEAD
-=======
-        # Create buffer to hold ADC data.
-        # TODO: Create flag to handle single shot measurement / buffer assignment per shot.
->>>>>>> c5ff25ca
 
         super().setup(
             dac_sampling_rate,
@@ -293,45 +225,8 @@
         self.device.init_qunit()
         self.device.set_adc_trigger_mode(TRIGGER_MODE.MASTER)
 
-<<<<<<< HEAD
     def play(self, qubits: Dict[QubitId, Qubit], sequence: PulseSequence, options: ExecutionParameters):
         """Plays the pulse sequence on the IcarusQ RFSoC and awaits acquisition at the end.
-=======
-        with socket.socket(socket.AF_INET, socket.SOCK_STREAM) as s:
-            s.connect((self.address, self.port))
-            # Signal RFSoC to arm ADC and expect `nshots` number of triggers.
-            s.sendall(struct.pack("B", 2))
-            s.sendall(struct.pack("H", nshots))
-            s.sendall(struct.pack("B", len(self._adcs_to_read)))  # send number of channels
-
-            for adc in self._adcs_to_read:
-                s.sendall(struct.pack("B", adc))  # send ADC channel to read
-
-            # Use the same socket to start listening for ADC data transfer.
-            for _ in range(nshots):
-                for _ in self._adcs_to_read:
-                    # IcarusQ board may send channel/shot data out of order due to threading implementation.
-                    # shotnum = struct.unpack("H", s.recv(2))[0]
-                    channel = struct.unpack("H", s.recv(2))[0]
-
-                    # Start listening for ADC_SAMPLE_SIZE * 2 bytes corresponding to data per channel.
-                    r = bytearray()
-                    while len(r) < BUF_SIZE:
-                        # Socket implementation does not return exactly desired amount of bytes, keep querying until bytearray reaches expected amount of bytes.
-                        # TODO: Look for `MSG_WAITALL` flag in socket recv.
-                        packet = s.recv(BUF_SIZE - len(r))
-                        if packet:
-                            r.extend(packet)
-
-                    # Accumulate ADC data in buffer, buffer float dtype should be enough to prevent overflow.
-                    self._buffer[channel] += np.frombuffer(r, dtype="i2")
-
-        # Average buffer at the end of measurement
-        self._buffer = self._buffer / nshots
-
-    def result(self, readout_frequency, readout_channel):
-        """Returns the processed signal result from the ADC.
->>>>>>> c5ff25ca
 
         Arguments:
             qubits (dict): Dictionary of qubit IDs mapped to qubit objects.
@@ -367,6 +262,11 @@
             raw = self.device.start_qunit_acquisition(options.nshots)
             return {qubit: SampleResults(states) for qubit, states in raw.items()}
 
+    def play_sequences(
+        self, qubits: Dict[QubitId, Qubit], sequences: List[PulseSequence], options: ExecutionParameters
+    ):
+        return [self.play(qubits, sequence, options) for sequence in sequences]
+
     def process_readout_signal(
         self,
         adc_raw_data: Dict[int, np.ndarray],
@@ -397,7 +297,7 @@
 
         return results
 
-    def sweeper(
+    def sweep(
         self, qubits: Dict[QubitId, Qubit], sequence: PulseSequence, options: ExecutionParameters, *sweeper: Sweeper
     ):
-        sweepsequence = sequence.copy()+        raise NotImplementedError