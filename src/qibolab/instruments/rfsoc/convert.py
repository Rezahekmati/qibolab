"""Convert helper functions for rfsoc driver."""
from dataclasses import asdict
from functools import singledispatch

import numpy as np
import qibosoq.components.base as rfsoc
import qibosoq.components.pulses as rfsoc_pulses

from qibolab.platform import Qubit
from qibolab.pulses import Pulse, PulseSequence, PulseShape
from qibolab.sweeper import BIAS, DURATION, START, Parameter, Sweeper

HZ_TO_MHZ = 1e-6
NS_TO_US = 1e-3


<<<<<<< HEAD
def replace_pulse_shape(rfsoc_pulse: rfsoc_pulses.Pulse, shape: PulseShape, sampling_rate: float) -> rfsoc_pulses.Pulse:
=======
def replace_pulse_shape(
    rfsoc_pulse: rfsoc_pulses.Pulse, shape: PulseShape
) -> rfsoc_pulses.Pulse:
>>>>>>> c6f41c2a
    """Set pulse shape parameters in rfsoc_pulses pulse object."""
    if shape.name not in {"Gaussian", "Drag", "Rectangular", "Exponential"}:
        new_pulse = rfsoc_pulses.Arbitrary(
            **asdict(rfsoc_pulse),
<<<<<<< HEAD
            i_values=shape.envelope_waveform_i(sampling_rate),
            q_values=shape.envelope_waveform_q(sampling_rate),
=======
            i_values=shape.envelope_waveform_i,
            q_values=shape.envelope_waveform_q,
>>>>>>> c6f41c2a
        )
        return new_pulse
    new_pulse_cls = getattr(rfsoc_pulses, shape.name)
    if shape.name == "Rectangular":
        return new_pulse_cls(**asdict(rfsoc_pulse))
    if shape.name == "Gaussian":
        return new_pulse_cls(**asdict(rfsoc_pulse), rel_sigma=shape.rel_sigma)
    if shape.name == "Drag":
        return new_pulse_cls(
            **asdict(rfsoc_pulse), rel_sigma=shape.rel_sigma, beta=shape.beta
        )
    if shape.name == "Exponential":
        return new_pulse_cls(
            **asdict(rfsoc_pulse), tau=shape.tau, upsilon=shape.upsilon, weight=shape.g
        )


def pulse_lo_frequency(pulse: Pulse, qubits: dict[int, Qubit]) -> int:
    """Return local_oscillator frequency (HZ) of a pulse."""
    pulse_type = pulse.type.name.lower()
    try:
        lo_frequency = getattr(
            qubits[pulse.qubit], pulse_type
        ).local_oscillator.frequency
    except AttributeError:
        lo_frequency = 0
    return lo_frequency


def convert_units_sweeper(
    sweeper: rfsoc.Sweeper, sequence: PulseSequence, qubits: dict[int, Qubit]
):
    """Convert units for `qibosoq.abstract.Sweeper` considering also LOs."""
    for idx, jdx in enumerate(sweeper.indexes):
        parameter = sweeper.parameters[idx]
        if parameter is rfsoc.Parameter.FREQUENCY:
            pulse = sequence[jdx]
            lo_frequency = pulse_lo_frequency(pulse, qubits)
            sweeper.starts[idx] = (sweeper.starts[idx] - lo_frequency) * HZ_TO_MHZ
            sweeper.stops[idx] = (sweeper.stops[idx] - lo_frequency) * HZ_TO_MHZ
        elif parameter is rfsoc.Parameter.DELAY:
            sweeper.starts[idx] *= NS_TO_US
            sweeper.stops[idx] *= NS_TO_US
        elif parameter is rfsoc.Parameter.RELATIVE_PHASE:
            sweeper.starts[idx] = np.degrees(sweeper.starts[idx])
            sweeper.stops[idx] = np.degrees(sweeper.stops[idx])


@singledispatch
def convert(*args):
    """Convert from qibolab obj to qibosoq obj, overloaded."""
    raise ValueError(f"Convert function received bad parameters ({type(args[0])}).")


@convert.register
def _(qubit: Qubit) -> rfsoc.Qubit:
    """Convert `qibolab.platforms.abstract.Qubit` to
    `qibosoq.abstract.Qubit`."""
    if qubit.flux:
        return rfsoc.Qubit(qubit.flux.offset, qubit.flux.port.name)
    return rfsoc.Qubit(0.0, None)


@convert.register
def _(sequence: PulseSequence, qubits: dict[int, Qubit], sampling_rate: float) -> list[rfsoc_pulses.Pulse]:
    """Convert PulseSequence to list of rfosc pulses with relative time."""
    last_pulse_start = 0
    list_sequence = []
    for pulse in sorted(sequence.pulses, key=lambda item: item.start):
        start_delay = (pulse.start - last_pulse_start) * NS_TO_US
        pulse_dict = asdict(convert(pulse, qubits, start_delay, sampling_rate))
        list_sequence.append(pulse_dict)

        last_pulse_start = pulse.start
    return list_sequence


@convert.register
def _(pulse: Pulse, qubits: dict[int, Qubit], start_delay: float, sampling_rate: float) -> rfsoc_pulses.Pulse:
    """Convert `qibolab.pulses.pulse` to `qibosoq.abstract.Pulse`."""
    pulse_type = pulse.type.name.lower()
    dac = getattr(qubits[pulse.qubit], pulse_type).port.name
    adc = qubits[pulse.qubit].feedback.port.name if pulse_type == "readout" else None
    lo_frequency = pulse_lo_frequency(pulse, qubits)

    rfsoc_pulse = rfsoc_pulses.Pulse(
        frequency=(pulse.frequency - lo_frequency) * HZ_TO_MHZ,
        amplitude=pulse.amplitude,
        relative_phase=np.degrees(pulse.relative_phase),
        start_delay=start_delay,
        duration=pulse.duration * NS_TO_US,
        dac=dac,
        adc=adc,
        name=pulse.serial,
        type=pulse_type,
    )
    return replace_pulse_shape(rfsoc_pulse, pulse.shape, sampling_rate)


@convert.register
def _(par: Parameter) -> rfsoc.Parameter:
    """Convert a qibolab sweeper.Parameter into a qibosoq.Parameter."""
    return getattr(rfsoc.Parameter, par.name.upper())


@convert.register
def _(
    sweeper: Sweeper, sequence: PulseSequence, qubits: dict[int, Qubit]
) -> rfsoc.Sweeper:
    """Convert `qibolab.sweeper.Sweeper` to `qibosoq.abstract.Sweeper`.

    Note that any unit conversion is not done in this function (to avoid
    to do it multiple times). Conversion will be done in
    `convert_units_sweeper`.
    """
    parameters = []
    starts = []
    stops = []
    indexes = []

    if sweeper.parameter is BIAS:
        for qubit in sweeper.qubits:
            parameters.append(rfsoc.Parameter.BIAS)
            indexes.append(list(qubits.values()).index(qubit))

            base_value = qubit.flux.offset
            values = sweeper.get_values(base_value)
            starts.append(values[0])
            stops.append(values[-1])

        if max(np.abs(starts)) > 1 or max(np.abs(stops)) > 1:
            raise ValueError("Sweeper amplitude is set to reach values higher than 1")
    else:
        for pulse in sweeper.pulses:
            idx_sweep = sequence.index(pulse)
            indexes.append(idx_sweep)
            base_value = getattr(pulse, sweeper.parameter.name)
            if idx_sweep != 0 and sweeper.parameter is START:
                # do the conversion from start to delay
                base_value = base_value - sequence[idx_sweep - 1].start
            values = sweeper.get_values(base_value)
            starts.append(values[0])
            stops.append(values[-1])

            if sweeper.parameter is START:
                parameters.append(rfsoc.Parameter.DELAY)
            elif sweeper.parameter is DURATION:
                parameters.append(rfsoc.Parameter.DURATION)
                delta_start = values[0] - base_value
                delta_stop = values[-1] - base_value

                if len(sequence) > idx_sweep + 1:
                    # if duration-swept pulse is not last
                    indexes.append(idx_sweep + 1)
                    t_start = sequence[idx_sweep + 1].start - sequence[idx_sweep].start
                    parameters.append(rfsoc.Parameter.DELAY)
                    starts.append(t_start + delta_start)
                    stops.append(t_start + delta_stop)
            else:
                parameters.append(convert(sweeper.parameter))

    return rfsoc.Sweeper(
        parameters=parameters,
        indexes=indexes,
        starts=starts,
        stops=stops,
        expts=len(sweeper.values),
    )<|MERGE_RESOLUTION|>--- conflicted
+++ resolved
@@ -14,24 +14,15 @@
 NS_TO_US = 1e-3
 
 
-<<<<<<< HEAD
-def replace_pulse_shape(rfsoc_pulse: rfsoc_pulses.Pulse, shape: PulseShape, sampling_rate: float) -> rfsoc_pulses.Pulse:
-=======
 def replace_pulse_shape(
-    rfsoc_pulse: rfsoc_pulses.Pulse, shape: PulseShape
+    rfsoc_pulse: rfsoc_pulses.Pulse, shape: PulseShape, sampling_rate: float
 ) -> rfsoc_pulses.Pulse:
->>>>>>> c6f41c2a
     """Set pulse shape parameters in rfsoc_pulses pulse object."""
     if shape.name not in {"Gaussian", "Drag", "Rectangular", "Exponential"}:
         new_pulse = rfsoc_pulses.Arbitrary(
             **asdict(rfsoc_pulse),
-<<<<<<< HEAD
             i_values=shape.envelope_waveform_i(sampling_rate),
             q_values=shape.envelope_waveform_q(sampling_rate),
-=======
-            i_values=shape.envelope_waveform_i,
-            q_values=shape.envelope_waveform_q,
->>>>>>> c6f41c2a
         )
         return new_pulse
     new_pulse_cls = getattr(rfsoc_pulses, shape.name)
@@ -96,7 +87,9 @@
 
 
 @convert.register
-def _(sequence: PulseSequence, qubits: dict[int, Qubit], sampling_rate: float) -> list[rfsoc_pulses.Pulse]:
+def _(
+    sequence: PulseSequence, qubits: dict[int, Qubit], sampling_rate: float
+) -> list[rfsoc_pulses.Pulse]:
     """Convert PulseSequence to list of rfosc pulses with relative time."""
     last_pulse_start = 0
     list_sequence = []
@@ -110,7 +103,9 @@
 
 
 @convert.register
-def _(pulse: Pulse, qubits: dict[int, Qubit], start_delay: float, sampling_rate: float) -> rfsoc_pulses.Pulse:
+def _(
+    pulse: Pulse, qubits: dict[int, Qubit], start_delay: float, sampling_rate: float
+) -> rfsoc_pulses.Pulse:
     """Convert `qibolab.pulses.pulse` to `qibosoq.abstract.Pulse`."""
     pulse_type = pulse.type.name.lower()
     dac = getattr(qubits[pulse.qubit], pulse_type).port.name
