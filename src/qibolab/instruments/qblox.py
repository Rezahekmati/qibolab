from abc import abstractmethod
import json
import numpy as np
from abc import ABC, abstractmethod
from qibo.config import raise_error


class GenericPulsar(ABC):

    def __init__(self):
        # To be defined in each instrument
        self.name = None
<<<<<<< HEAD
        self._gain = None
        self.sequencer = sequencer
        self.debugging = debugging

    @property
    def gain(self):
        return self._gain

    @gain.setter
    def gain(self, gain):
        self._gain = gain
=======
        self.device = None
        self._connected = False
        self.sequencer = None
        self.ref_clock = None
        self.sync_en = None
        # To be defined during setup
        self.hardware_avg = None
        self.initial_delay = None
        self.repetition_duration = None
        # hardcoded values used in ``generate_program``
        self.delay_before_readout = 4 # same value is used for all readout pulses (?)
        self.wait_loop_step = 1000
        self.duration_base = 16380 # maximum length of a waveform in number of samples (defined by the device memory).
        # hardcoded values used in ``upload``
        self.acquisitions = {"single": {"num_bins": 1, "index":0}}
        self.weights = {}

    @abstractmethod
    def connect(self, label, ip):
        """Connects to the instruments."""
        raise(NotImplementedError)

    def setup(self, gain, hardware_avg, initial_delay, repetition_duration):
        """Sets calibration setting to QBlox instruments.

        Args:
            gain (float):
            hardware_avg ():
            initial_delay ():
            repetition_duration ():
        """
>>>>>>> 0a3cd089
        if self.sequencer == 1:
            self.device.sequencer1_gain_awg_path0(gain)
            self.device.sequencer1_gain_awg_path1(gain)
        else:
            self.device.sequencer0_gain_awg_path0(gain)
            self.device.sequencer0_gain_awg_path1(gain)

    def setup(self, gain, hardware_avg, initial_delay, repetition_duration):
        self.gain = gain
        self.hardware_avg = hardware_avg
        self.initial_delay = initial_delay
        self.repetition_duration = repetition_duration

    def _translate_single_pulse(self, pulse):
        """Translates a single pulse to the instrument waveform format.

        Helper method for :meth:`qibolab.instruments.qblox.GenericPulsar.generate_waveforms`.

        Args:
            pulse (:class:`qibolab.pulses.Pulse`): Pulse object to translate.

        Returns:
            Dictionary containing the waveform corresponding to the pulse.
        """
        # Use the envelope to modulate a sinusoldal signal of frequency freq_if
        envelope_i = pulse.compile()
        # TODO: if ``envelope_q`` is not always 0 we need to find how to
        # calculate it
        envelope_q = np.zeros(int(pulse.duration))
        time = np.arange(pulse.duration) * 1e-9
        # FIXME: There should be a simpler way to construct this array
        cosalpha = np.cos(2 * np.pi * pulse.frequency * time)
        sinalpha = np.sin(2 * np.pi * pulse.frequency * time)
        mod_matrix = np.array([[cosalpha,sinalpha], [-sinalpha,cosalpha]])
        result = []
        for it, t, ii, qq in zip(np.arange(pulse.duration), time, envelope_i, envelope_q):
            result.append(mod_matrix[:, :, it] @ np.array([ii, qq]))
        mod_signals = np.array(result)

        # add offsets to compensate mixer leakage
        waveform = {
            "modI": {"data": mod_signals[:, 0] + pulse.offset_i, "index": 0},
            "modQ": {"data": mod_signals[:, 1] + pulse.offset_q, "index": 1}
        }
        return waveform

    def generate_waveforms(self, pulses):
        """Translates a list of pulses to the instrument waveform format.

        Args:
            pulses (list): List of :class:`qibolab.pulses.Pulse` objects.

        Returns:
            Dictionary containing waveforms corresponding to all pulses.
        """
        if not pulses:
            raise_error(NotImplementedError, "Cannot translate empty pulse sequence.")
        name = self.name
        waveforms = {
            f"modI_{name}": {"data": [], "index": 0},
            f"modQ_{name}": {"data": [], "index": 1}
        }
        # Create the waveforms arrays by processing the first pulse
        waveform = self._translate_single_pulse(pulses[0])
        waveforms[f"modI_{name}"]["data"] = waveform["modI"]["data"]
        waveforms[f"modQ_{name}"]["data"] = waveform["modQ"]["data"]
        # Concatenate the waveforms of the rest of pulses
        for pulse in pulses[1:]:
            waveform = self._translate_single_pulse(pulse)
            waveforms[f"modI_{name}"]["data"] = np.concatenate((waveforms[f"modI_{name}"]["data"], np.zeros(4), waveform["modI"]["data"]))
            waveforms[f"modQ_{name}"]["data"] = np.concatenate((waveforms[f"modQ_{name}"]["data"], np.zeros(4), waveform["modQ"]["data"]))
        return waveforms

    def generate_program(self, initial_delay, acquire_instruction, wait_time):
        """Generates the program to be uploaded to instruments."""
        extra_duration = self.repetition_duration - self.duration_base
        extra_wait = extra_duration % self.wait_loop_step
        num_wait_loops = (extra_duration - extra_wait) // self. wait_loop_step

        # This calculation was moved to `PulsarQCM` and `PulsarQRM`
        #if ro_pulse is not None:
        #    acquire_instruction = "acquire   0,0,4"
        #    wait_time = self.duration_base - initial_delay - delay_before_readout - 4
        #else:
        #    acquire_instruction = ""
        #    wait_time = self.duration_base - initial_delay - delay_before_readout

        if initial_delay != 0:
            initial_wait_instruction = f"wait      {initial_delay}"
        else:
            initial_wait_instruction = ""

        program = f"""
            move    {self.hardware_avg},R0
            nop
            wait_sync 4          # Synchronize sequencers over multiple instruments
        loop:
            {initial_wait_instruction}
            play      0,1,{self.delay_before_readout}
            {acquire_instruction}
            wait      {wait_time}
            move      {num_wait_loops},R1
            nop
            repeatloop:
                wait      {self.wait_loop_step}
                loop      R1,@repeatloop
            wait      {extra_wait}
            loop    R0,@loop
            stop
        """
        return program

    @abstractmethod
    def translate(self, sequence):
        """Translates an abstract pulse sequence to QBlox format.

        Args:
            sequence (:class:`qibolab.pulses.PulseSequence`): Pulse sequence.

        Returns:
            The waveforms (dict) and program (str) required to execute the
            pulse sequence on QBlox instruments.
        """
        raise_error(NotImplementedError)

    def upload(self, waveforms, program, data_folder):
        """Uploads waveforms and programs to QBlox sequencer to prepare execution."""
        import os
        # Upload waveforms and program
        # Reformat waveforms to lists
        for name, waveform in waveforms.items():
            if isinstance(waveform["data"], np.ndarray):
                waveforms[name]["data"] = waveforms[name]["data"].tolist()  # JSON only supports lists

        # Add sequence program and waveforms to single dictionary and write to JSON file
        filename = f"{data_folder}/qrm_sequence.json"
        program_dict = {
            "waveforms": waveforms,
            "weights": self.weights,
            "acquisitions": self.acquisitions,
            "program": program
            }
        if not os.path.exists(data_folder):
            os.makedirs(data_folder)
        with open(filename, "w", encoding="utf-8") as file:
            json.dump(program_dict, file, indent=4)

        # Upload json file to the device
        if self.sequencer == 1:
            self.device.sequencer1_waveforms_and_program(os.path.join(os.getcwd(), filename))
        else:
            self.device.sequencer0_waveforms_and_program(os.path.join(os.getcwd(), filename))

    def play_sequence(self):
        """Executes the uploaded instructions."""
        # arm sequencer and start playing sequence
        self.device.arm_sequencer()
        self.device.start_sequencer()

    def stop(self):
        """Stops the QBlox sequencer from sending pulses."""
        self.device.stop_sequencer()

    def close(self):
        """Disconnects from the instrument."""
        if self._connected:
            self.stop()
            self.device.close()
            self._connected = False

    # TODO: Figure out how to fix this
    #def __del__(self):
    #    self.close()


class PulsarQRM(GenericPulsar):
    """Class for interfacing with Pulsar QRM."""

    def __init__(self, label, ip, ref_clock="external", sequencer=0, sync_en=True,
                 hardware_avg_en=True, acq_trigger_mode="sequencer"):
        super().__init__()
        # Instantiate base object from qblox library and connect to it
        self.name = "qrm"
        self.connect(label, ip)
        self._connected = True
        self.sequencer = sequencer
        self.hardware_avg_en = hardware_avg_en

        # Reset and configure
        self.device.reset()
        self.device.reference_source(ref_clock)
        self.device.scope_acq_sequencer_select(sequencer)
        self.device.scope_acq_avg_mode_en_path0(hardware_avg_en)
        self.device.scope_acq_avg_mode_en_path1(hardware_avg_en)
        self.device.scope_acq_trigger_mode_path0(acq_trigger_mode)
        self.device.scope_acq_trigger_mode_path1(acq_trigger_mode)
        # sync sequencer
        if self.sequencer == 1:
            self.device.sequencer1_sync_en(sync_en)
        else:
            self.device.sequencer0_sync_en(sync_en)

    def connect(self, label, ip):
        if not self._connected:
            from pulsar_qrm.pulsar_qrm import pulsar_qrm # pylint: disable=E0401
            self.device = pulsar_qrm(label, ip)
            self._connected = True
        else:
            raise(RuntimeError)

    def setup(self, gain, hardware_avg, initial_delay, repetition_duration,
              start_sample, integration_length, sampling_rate, mode):
        super().setup(gain, hardware_avg, initial_delay, repetition_duration)
        self.start_sample = start_sample
        self.integration_length = integration_length
        self.sampling_rate = sampling_rate
        self.mode = mode

    def translate(self, sequence):
        # Allocate only readout pulses to PulsarQRM
        waveforms = self.generate_waveforms(sequence.qrm_pulses)

        # Generate program without acquire instruction
        initial_delay = sequence.qrm_pulses[0].start
        # Acquire waveforms over remaining duration of acquisition of input vector of length = 16380 with integration weights 0,0
        acquire_instruction = "acquire   0,0,4"
        wait_time = self.duration_base - initial_delay - self.delay_before_readout - 4 # FIXME: Not sure why this hardcoded 4 is needed
        program = self.generate_program(initial_delay, acquire_instruction, wait_time)

        return waveforms, program

    def play_sequence_and_acquire(self, ro_pulse):
        """Executes the uploaded instructions and retrieves the readout results.

        Args:
            ro_pulse (:class:`qibolab.pulses.Pulse`): Readout pulse to use for
                retrieving the results.
        """
        #arm sequencer and start playing sequence
        super().play_sequence()
        #start acquisition of data
        #Wait for the sequencer to stop with a timeout period of one minute.
        self.device.get_sequencer_state(0, 1)
        #Wait for the acquisition to finish with a timeout period of one second.
        self.device.get_acquisition_state(self.sequencer, 1)
        #Move acquisition data from temporary memory to acquisition list.
        self.device.store_scope_acquisition(self.sequencer, "single")
        #Get acquisition list from instrument.
        single_acq = self.device.get_acquisitions(self.sequencer)
        i, q = self._demodulate_and_integrate(single_acq, ro_pulse)
        acquisition_results = np.sqrt(i**2 + q**2), np.arctan2(q, i), i, q
        return acquisition_results

    def _demodulate_and_integrate(self, single_acq, ro_pulse):
        #DOWN Conversion
        norm_factor = 1. / (self.integration_length)
        n0 = self.start_sample
        n1 = self.start_sample + self.integration_length
        input_vec_I = np.array(single_acq["single"]["acquisition"]["scope"]["path0"]["data"][n0: n1])
        input_vec_Q = np.array(single_acq["single"]["acquisition"]["scope"]["path1"]["data"][n0: n1])
        input_vec_I -= np.mean(input_vec_I)
        input_vec_Q -= np.mean(input_vec_Q)

        if self.mode == 'ssb':
            modulated_i = input_vec_I
            modulated_q = input_vec_Q
            time = np.arange(modulated_i.shape[0])*1e-9
            cosalpha = np.cos(2 * np.pi * ro_pulse.frequency * time)
            sinalpha = np.sin(2 * np.pi * ro_pulse.frequency * time)
            demod_matrix = 2 * np.array([[cosalpha, -sinalpha], [sinalpha, cosalpha]])
            result = []
            for it, t, ii, qq in zip(np.arange(modulated_i.shape[0]), time,modulated_i, modulated_q):
                result.append(demod_matrix[:,:,it] @ np.array([ii, qq]))
            demodulated_signal = np.array(result)
            integrated_signal = norm_factor*np.sum(demodulated_signal,axis=0)

        elif self.mode == 'optimal':
            raise_error(NotImplementedError, "Optimal Demodulation Mode not coded yet.")
        else:
            raise_error(NotImplementedError, "Demodulation mode not understood.")
        return integrated_signal


class PulsarQCM(GenericPulsar):

    def __init__(self, label, ip, sequencer=0, ref_clock="external", sync_en=True):
        super().__init__()
        # Instantiate base object from qblox library and connect to it
        self.name = "qcm"
        self.connect(label, ip)
        self.sequencer = sequencer
        # Reset and configure
        self.device.reset()
        self.device.reference_source(ref_clock)
        if self.sequencer == 1:
            self.device.sequencer1_sync_en(sync_en)
        else:
            self.device.sequencer0_sync_en(sync_en)

    def translate(self, sequence):
        # Allocate only qubit pulses to PulsarQRM
        waveforms = self.generate_waveforms(sequence.qcm_pulses)

        # Generate program without acquire instruction
        initial_delay = sequence.qcm_pulses[0].start
        acquire_instruction = ""
        wait_time = self.duration_base - initial_delay - self.delay_before_readout
        program = self.generate_program(initial_delay, acquire_instruction, wait_time)

        return waveforms, program

    def connect(self, label, ip):
        if not self._connected:
            from pulsar_qcm.pulsar_qcm import pulsar_qcm # pylint: disable=E0401
            self.device = pulsar_qcm(label, ip)
            self._connected = True
        else:
            raise(RuntimeError)<|MERGE_RESOLUTION|>--- conflicted
+++ resolved
@@ -10,19 +10,6 @@
     def __init__(self):
         # To be defined in each instrument
         self.name = None
-<<<<<<< HEAD
-        self._gain = None
-        self.sequencer = sequencer
-        self.debugging = debugging
-
-    @property
-    def gain(self):
-        return self._gain
-
-    @gain.setter
-    def gain(self, gain):
-        self._gain = gain
-=======
         self.device = None
         self._connected = False
         self.sequencer = None
@@ -45,6 +32,20 @@
         """Connects to the instruments."""
         raise(NotImplementedError)
 
+    @property
+    def gain(self):
+        return self._gain
+
+    @gain.setter
+    def gain(self, gain):
+        self._gain = gain
+        if self.sequencer == 1:
+            self.device.sequencer1_gain_awg_path0(gain)
+            self.device.sequencer1_gain_awg_path1(gain)
+        else:
+            self.device.sequencer0_gain_awg_path0(gain)
+            self.device.sequencer0_gain_awg_path1(gain)
+
     def setup(self, gain, hardware_avg, initial_delay, repetition_duration):
         """Sets calibration setting to QBlox instruments.
 
@@ -54,15 +55,6 @@
             initial_delay ():
             repetition_duration ():
         """
->>>>>>> 0a3cd089
-        if self.sequencer == 1:
-            self.device.sequencer1_gain_awg_path0(gain)
-            self.device.sequencer1_gain_awg_path1(gain)
-        else:
-            self.device.sequencer0_gain_awg_path0(gain)
-            self.device.sequencer0_gain_awg_path1(gain)
-
-    def setup(self, gain, hardware_avg, initial_delay, repetition_duration):
         self.gain = gain
         self.hardware_avg = hardware_avg
         self.initial_delay = initial_delay
