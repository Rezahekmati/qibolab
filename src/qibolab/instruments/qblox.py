import json
import numpy as np
from abc import ABC, abstractmethod
from qibo.config import raise_error
from qibolab.instruments.instrument import Instrument, InstrumentException

import logging
logger = logging.getLogger(__name__)  # TODO: Consider using a global logger

class GenericPulsar(Instrument, ABC):

    def __init__(self, label, ip, sequencer, ref_clock, sync_en, is_cluster):
        super().__init__(ip)
        self.label = label
        # TODO When updating to the new firmware, use a sequencer mapping instead of setting a single sequencer
        self.sequencer = sequencer
        self.ref_clock = ref_clock
        self.sync_en = sync_en
        self.is_cluster = is_cluster
        self._connected = False
        self.Device = None
        self.device = None
        # To be defined in each instrument
        self.name = None
        # To be defined during setup
        self.hardware_avg = None
        self.initial_delay = None
        self.repetition_duration = None
        # hardcoded values used in ``generate_program``
        self.delay_before_readout = 4 # same value is used for all readout pulses (?)
        self.wait_loop_step = 1000
        self.duration_base = 16380 # maximum length of a waveform in number of samples (defined by the device memory).
        # hardcoded values used in ``upload``
        # TODO QCM shouldn't have acquisitions
        self.acquisitions = {"single": {"num_bins": 1, "index":0}}
        self.weights = {}

<<<<<<< HEAD
    @abstractmethod
    def connect(self, label, ip):  # pragma: no cover
        """Connects to the instruments."""
        raise_error(NotImplementedError)
=======
    def connect(self):
        """Connects to the instruments."""
        if not self._connected:
            try:
                self.device = self.Device(self.label, self.ip)
            except Exception as exc:
                raise InstrumentException(self, str(exc))
            self._connected = True
        else:
            raise RuntimeError
>>>>>>> 12b2b4ff

    @property
    def gain(self):
        return self._gain

    @gain.setter
    def gain(self, gain):
        self._gain = gain
        if self._connected:
            if self.sequencer == 1:
                self.device.sequencer1_gain_awg_path0(gain)
                self.device.sequencer1_gain_awg_path1(gain)
            else:
                self.device.sequencer0_gain_awg_path0(gain)
                self.device.sequencer0_gain_awg_path1(gain)
        else:
            logger.warning("Cannot set gain because device is not connected.")

    def setup(self, gain, initial_delay, repetition_duration):
        """Sets calibration setting to QBlox instruments.

        Args:
            gain (float):
            initial_delay (float):
            repetition_duration (float):
        """
        self.gain = gain
        self.initial_delay = initial_delay
        self.repetition_duration = repetition_duration

    @staticmethod
    def _translate_single_pulse(pulse):
        """Translates a single pulse to the instrument waveform format.

        Helper method for :meth:`qibolab.instruments.qblox.GenericPulsar.generate_waveforms`.

        Args:
            pulse (:class:`qibolab.pulses.Pulse`): Pulse object to translate.

        Returns:
            Dictionary containing the waveform corresponding to the pulse.
        """
        # Use the envelope to modulate a sinusoldal signal of frequency freq_if
        envelope_i = pulse.compile()
        # TODO: if ``envelope_q`` is not always 0 we need to find how to
        # calculate it
        envelope_q  = np.zeros(int(pulse.duration))
        envelopes   = np.array([envelope_i, envelope_q])
        time        = np.arange(pulse.duration) * 1e-9
        cosalpha    = np.cos(2 * np.pi * pulse.frequency * time + pulse.phase)
        sinalpha    = np.sin(2 * np.pi * pulse.frequency * time + pulse.phase)
        mod_matrix  = np.array([[ cosalpha, sinalpha],
                                [-sinalpha, cosalpha]])
        mod_signals = np.einsum("abt,bt->ta", mod_matrix, envelopes)

        # add offsets to compensate mixer leakage
        waveform = {
            "modI": {"data": mod_signals[:, 0] + pulse.offset_i, "index": 0},
            "modQ": {"data": mod_signals[:, 1] + pulse.offset_q, "index": 1}
        }
        return waveform

    def generate_waveforms(self, pulses):
        """Translates a list of pulses to the instrument waveform format.

        Args:
            pulses (list): List of :class:`qibolab.pulses.Pulse` objects.

        Returns:
            Dictionary containing waveforms corresponding to all pulses.
        """
        if not pulses:
            raise_error(ValueError, "Cannot translate empty pulse sequence.")
        name = self.name

        combined_length = max(pulse.start + pulse.duration for pulse in pulses)
        waveforms = {
            f"modI_{name}": {"data": np.zeros(combined_length), "index": 0},
            f"modQ_{name}": {"data": np.zeros(combined_length), "index": 1}
        }
        for pulse in pulses:
            waveform = self._translate_single_pulse(pulse)
            i0, i1 = pulse.start, pulse.start + pulse.duration
            waveforms[f"modI_{name}"]["data"][i0:i1] += waveform["modI"]["data"]
            waveforms[f"modQ_{name}"]["data"][i0:i1] += waveform["modQ"]["data"]

        #Fixing 0s addded to the qrm waveform. Needs to be improved, but working well on TIIq
        for pulse in pulses:
            if(pulse.channel == "qrm"):
                waveforms[f"modI_{name}"]["data"] = waveforms[f"modI_{name}"]["data"][pulse.start:]
                waveforms[f"modQ_{name}"]["data"] = waveforms[f"modQ_{name}"]["data"][pulse.start:] 

        return waveforms

    def generate_program(self, hardware_avg, initial_delay, delay_before_readout, acquire_instruction, wait_time):
        """Generates the program to be uploaded to instruments."""
        extra_duration = self.repetition_duration - self.duration_base
        extra_wait = extra_duration % self.wait_loop_step
        num_wait_loops = (extra_duration - extra_wait) // self. wait_loop_step

        # This calculation was moved to `PulsarQCM` and `PulsarQRM`
        #if ro_pulse is not None:
        #    acquire_instruction = "acquire   0,0,4"
        #    wait_time = self.duration_base - initial_delay - delay_before_readout - 4
        #else:
        #    acquire_instruction = ""
        #    wait_time = self.duration_base - initial_delay - delay_before_readout

        if initial_delay != 0:
            initial_wait_instruction = f"wait      {initial_delay}"
        else:
            initial_wait_instruction = ""

        program = f"""
            move    {hardware_avg},R0
            nop
            wait_sync 4          # Synchronize sequencers over multiple instruments
        loop:
            {initial_wait_instruction}
            play      0,1,{delay_before_readout}
            {acquire_instruction}
            wait      {wait_time}
            move      {num_wait_loops},R1
            nop
            repeatloop:
                wait      {self.wait_loop_step}
                loop      R1,@repeatloop
            wait      {extra_wait}
            loop    R0,@loop
            stop
        """
        return program

    @abstractmethod
    def translate(self, sequence, delay_before_readout, nshots):  # pragma: no cover
        """Translates an abstract pulse sequence to QBlox format.

        Args:
            sequence (:class:`qibolab.pulses.PulseSequence`): Pulse sequence.

        Returns:
            The waveforms (dict) and program (str) required to execute the
            pulse sequence on QBlox instruments.
        """
        raise_error(NotImplementedError)

    def upload(self, waveforms, program, data_folder):
        """Uploads waveforms and programs to QBlox sequencer to prepare execution."""
        import os
        # Upload waveforms and program
        # Reformat waveforms to lists
        for name, waveform in waveforms.items():
            if isinstance(waveform["data"], np.ndarray):
                waveforms[name]["data"] = waveforms[name]["data"].tolist()  # JSON only supports lists

        # Add sequence program and waveforms to single dictionary and write to JSON file
        filename = f"{data_folder}/{self.name}_sequence.json"
        program_dict = {
            "waveforms": waveforms,
            "weights": self.weights,
            "acquisitions": self.acquisitions,
            "program": program
            }
        if not os.path.exists(data_folder):
            os.makedirs(data_folder)
        with open(filename, "w", encoding="utf-8") as file:
            json.dump(program_dict, file, indent=4)

        # Upload json file to the device
        if self.sequencer == 1:
            self.device.sequencer1_waveforms_and_program(os.path.join(os.getcwd(), filename))
        else:
            self.device.sequencer0_waveforms_and_program(os.path.join(os.getcwd(), filename))

    def play_sequence(self):
        """Executes the uploaded instructions."""
        # arm sequencer and start playing sequence
        self.device.arm_sequencer()
        self.device.start_sequencer()

    def stop(self):
        """Stops the QBlox sequencer from sending pulses."""
        self.device.stop_sequencer()

    def close(self):
        """Disconnects from the instrument."""
        if self._connected:
            self.stop()
            self.device.close()
            self._connected = False

    # TODO: Figure out how to fix this
    #def __del__(self):
    #    self.close()


class PulsarQRM(GenericPulsar):
    """Class for interfacing with Pulsar QRM."""

    def __init__(self, label, ip, ref_clock="external", sequencer=0, sync_en=True,
                 hardware_avg_en=True, acq_trigger_mode="sequencer", is_cluster=True):
        super().__init__(label, ip, sequencer, ref_clock, sync_en, is_cluster)
        # Instantiate base object from qblox library and connect to it
        self.name = "qrm"
<<<<<<< HEAD
=======
        if self.is_cluster:
            from cluster.cluster import cluster_qrm
            self.Device = cluster_qrm
        else:
            from pulsar_qrm.pulsar_qrm import pulsar_qrm
            self.Device = pulsar_qrm
        self.connect()
>>>>>>> 12b2b4ff
        self.sequencer = sequencer
        self.hardware_avg_en = hardware_avg_en

        self.connect(label, ip)
        if self._connected:
            # Reset and configure
            self.device.reset()
            self.device.reference_source(ref_clock)
            self.device.scope_acq_sequencer_select(sequencer)
            self.device.scope_acq_avg_mode_en_path0(hardware_avg_en)
            self.device.scope_acq_avg_mode_en_path1(hardware_avg_en)
            self.device.scope_acq_trigger_mode_path0(acq_trigger_mode)
            self.device.scope_acq_trigger_mode_path1(acq_trigger_mode)
            # sync sequencer
            if self.sequencer == 1:
                self.device.sequencer1_sync_en(sync_en)
            else:
                self.device.sequencer0_sync_en(sync_en)

<<<<<<< HEAD
    def connect(self, label, ip):
        if not self._connected:
            import socket
            try:
                # Connecting to Qblox cluster qrm (only for TII platform)
                from cluster.cluster import cluster_qrm
                self.device = cluster_qrm(label, ip)
                logger.info("QRM connection established.")
                self._connected = True
            except socket.timeout:
                logger.warning("Could not connect to QRM. Skipping...")
        else:
            raise_error(RuntimeError, "QRM is already connected.")

=======
>>>>>>> 12b2b4ff
    def setup(self, gain, initial_delay, repetition_duration,
              start_sample, integration_length, sampling_rate, mode):
        super().setup(gain, initial_delay, repetition_duration)
        self.start_sample = start_sample
        self.integration_length = integration_length
        self.sampling_rate = sampling_rate
        self.mode = mode

    def translate(self, sequence, delay_before_readout, nshots):
        # Allocate only readout pulses to PulsarQRM
        waveforms = self.generate_waveforms(sequence.qrm_pulses)

        # Generate program without acquire instruction
        initial_delay = sequence.qrm_pulses[0].start
        # Acquire waveforms over remaining duration of acquisition of input vector of length = 16380 with integration weights 0,0
        acquire_instruction = "acquire   0,0,4"
        wait_time = self.duration_base - initial_delay - delay_before_readout - 4 # FIXME: Not sure why this hardcoded 4 is needed
        program = self.generate_program(nshots, initial_delay, delay_before_readout, acquire_instruction, wait_time)

        return waveforms, program

    def play_sequence_and_acquire(self, ro_pulse):
        """Executes the uploaded instructions and retrieves the readout results.

        Args:
            ro_pulse (:class:`qibolab.pulses.Pulse`): Readout pulse to use for
                retrieving the results.
        """
        #arm sequencer and start playing sequence
        super().play_sequence()
        #start acquisition of data
        #Wait for the sequencer to stop with a timeout period of one minute.
        self.device.get_sequencer_state(0, 1)
        #Wait for the acquisition to finish with a timeout period of one second.
        self.device.get_acquisition_state(self.sequencer, 1)
        #Move acquisition data from temporary memory to acquisition list.
        self.device.store_scope_acquisition(self.sequencer, "single")
        #Get acquisition list from instrument.
        single_acq = self.device.get_acquisitions(self.sequencer)
        i, q = self._demodulate_and_integrate(single_acq, ro_pulse)
        acquisition_results = np.sqrt(i**2 + q**2), np.arctan2(q, i), i, q
        return acquisition_results

    def _demodulate_and_integrate(self, single_acq, ro_pulse):
        #DOWN Conversion
        norm_factor = 1. / (self.integration_length)
        n0 = self.start_sample
        n1 = self.start_sample + self.integration_length
        input_vec_I = np.array(single_acq["single"]["acquisition"]["scope"]["path0"]["data"][n0: n1])
        input_vec_Q = np.array(single_acq["single"]["acquisition"]["scope"]["path1"]["data"][n0: n1])
        input_vec_I -= np.mean(input_vec_I)
        input_vec_Q -= np.mean(input_vec_Q)

        if self.mode == 'ssb':
            modulated_i = input_vec_I
            modulated_q = input_vec_Q
            time = np.arange(modulated_i.shape[0])*1e-9
            cosalpha = np.cos(2 * np.pi * ro_pulse.frequency * time)
            sinalpha = np.sin(2 * np.pi * ro_pulse.frequency * time)
            demod_matrix = 2 * np.array([[cosalpha, -sinalpha], [sinalpha, cosalpha]])
            result = []
            for it, t, ii, qq in zip(np.arange(modulated_i.shape[0]), time,modulated_i, modulated_q):
                result.append(demod_matrix[:,:,it] @ np.array([ii, qq]))
            demodulated_signal = np.array(result)
            integrated_signal = norm_factor*np.sum(demodulated_signal,axis=0)

        elif self.mode == 'optimal':  # pragma: no cover
            raise_error(NotImplementedError, "Optimal Demodulation Mode not coded yet.")
        else:  # pragma: no cover
            raise_error(NotImplementedError, "Demodulation mode not understood.")
        return integrated_signal


class PulsarQCM(GenericPulsar):

    def __init__(self, label, ip, sequencer=0, ref_clock="external", sync_en=True, is_cluster=True):
        super().__init__(label, ip, sequencer, ref_clock, sync_en, is_cluster)
        # Instantiate base object from qblox library and connect to it
        self.name = "qcm"
<<<<<<< HEAD
=======
        if self.is_cluster:
            from cluster.cluster import cluster_qcm
            self.Device = cluster_qcm
        else:
            from pulsar_qcm.pulsar_qcm import pulsar_qcm
            self.Device = pulsar_qcm
        self.connect()
>>>>>>> 12b2b4ff
        self.sequencer = sequencer

        self.connect(label, ip)
        if self._connected:
            # Reset and configure
            self.device.reset()
            self.device.reference_source(ref_clock)
            if self.sequencer == 1:
                self.device.sequencer1_sync_en(sync_en)
            else:
                self.device.sequencer0_sync_en(sync_en)

    def translate(self, sequence, delay_before_read_out, nshots=None):
        # Allocate only qubit pulses to PulsarQRM
        waveforms = self.generate_waveforms(sequence.qcm_pulses)

        # Generate program without acquire instruction
        initial_delay = sequence.qcm_pulses[0].start
        acquire_instruction = ""
        wait_time = self.duration_base - initial_delay - delay_before_read_out
        program = self.generate_program(nshots, initial_delay, delay_before_read_out, acquire_instruction, wait_time)

<<<<<<< HEAD
        return waveforms, program

    def connect(self, label, ip):
        if not self._connected:
            import socket
            try:
                # Connecting to Qblox cluster qrm (only for TII platform)
                from cluster.cluster import cluster_qcm
                self.device = cluster_qcm(label, ip)
                logger.info("QCM connection established.")
                self._connected = True
            except socket.timeout:
                logger.warning("Could not connect to QCM. Skipping...")
        else:
            raise_error(RuntimeError, "QCM is already connected.")
=======
        return waveforms, program
>>>>>>> 12b2b4ff
<|MERGE_RESOLUTION|>--- conflicted
+++ resolved
@@ -35,23 +35,22 @@
         self.acquisitions = {"single": {"num_bins": 1, "index":0}}
         self.weights = {}
 
-<<<<<<< HEAD
-    @abstractmethod
-    def connect(self, label, ip):  # pragma: no cover
-        """Connects to the instruments."""
-        raise_error(NotImplementedError)
-=======
     def connect(self):
         """Connects to the instruments."""
         if not self._connected:
+            import socket
             try:
                 self.device = self.Device(self.label, self.ip)
-            except Exception as exc:
-                raise InstrumentException(self, str(exc))
-            self._connected = True
-        else:
-            raise RuntimeError
->>>>>>> 12b2b4ff
+                logger.info(f"{self.name} connection established.")
+                self._connected = True
+            #except Exception as exc:
+            #    raise InstrumentException(self, str(exc))
+            except socket.timeout:
+                # Use warning instead of exception when instruments are
+                # not available so that we can run tests on different devices
+                logger.warning("Could not connect to QRM. Skipping...")
+        else:
+            raise_error(RuntimeError, "QRM is already connected.")
 
     @property
     def gain(self):
@@ -256,20 +255,17 @@
         super().__init__(label, ip, sequencer, ref_clock, sync_en, is_cluster)
         # Instantiate base object from qblox library and connect to it
         self.name = "qrm"
-<<<<<<< HEAD
-=======
+        self.sequencer = sequencer
+        self.hardware_avg_en = hardware_avg_en
+
         if self.is_cluster:
             from cluster.cluster import cluster_qrm
             self.Device = cluster_qrm
         else:
             from pulsar_qrm.pulsar_qrm import pulsar_qrm
             self.Device = pulsar_qrm
+
         self.connect()
->>>>>>> 12b2b4ff
-        self.sequencer = sequencer
-        self.hardware_avg_en = hardware_avg_en
-
-        self.connect(label, ip)
         if self._connected:
             # Reset and configure
             self.device.reset()
@@ -285,23 +281,6 @@
             else:
                 self.device.sequencer0_sync_en(sync_en)
 
-<<<<<<< HEAD
-    def connect(self, label, ip):
-        if not self._connected:
-            import socket
-            try:
-                # Connecting to Qblox cluster qrm (only for TII platform)
-                from cluster.cluster import cluster_qrm
-                self.device = cluster_qrm(label, ip)
-                logger.info("QRM connection established.")
-                self._connected = True
-            except socket.timeout:
-                logger.warning("Could not connect to QRM. Skipping...")
-        else:
-            raise_error(RuntimeError, "QRM is already connected.")
-
-=======
->>>>>>> 12b2b4ff
     def setup(self, gain, initial_delay, repetition_duration,
               start_sample, integration_length, sampling_rate, mode):
         super().setup(gain, initial_delay, repetition_duration)
@@ -381,19 +360,16 @@
         super().__init__(label, ip, sequencer, ref_clock, sync_en, is_cluster)
         # Instantiate base object from qblox library and connect to it
         self.name = "qcm"
-<<<<<<< HEAD
-=======
+        self.sequencer = sequencer
+
         if self.is_cluster:
             from cluster.cluster import cluster_qcm
             self.Device = cluster_qcm
         else:
             from pulsar_qcm.pulsar_qcm import pulsar_qcm
             self.Device = pulsar_qcm
+
         self.connect()
->>>>>>> 12b2b4ff
-        self.sequencer = sequencer
-
-        self.connect(label, ip)
         if self._connected:
             # Reset and configure
             self.device.reset()
@@ -413,22 +389,4 @@
         wait_time = self.duration_base - initial_delay - delay_before_read_out
         program = self.generate_program(nshots, initial_delay, delay_before_read_out, acquire_instruction, wait_time)
 
-<<<<<<< HEAD
-        return waveforms, program
-
-    def connect(self, label, ip):
-        if not self._connected:
-            import socket
-            try:
-                # Connecting to Qblox cluster qrm (only for TII platform)
-                from cluster.cluster import cluster_qcm
-                self.device = cluster_qcm(label, ip)
-                logger.info("QCM connection established.")
-                self._connected = True
-            except socket.timeout:
-                logger.warning("Could not connect to QCM. Skipping...")
-        else:
-            raise_error(RuntimeError, "QCM is already connected.")
-=======
-        return waveforms, program
->>>>>>> 12b2b4ff
+        return waveforms, program