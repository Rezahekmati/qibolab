--- conflicted
+++ resolved
@@ -72,11 +72,7 @@
                     if parameter == "power":
                         self._post("amplitude", float(value))
                     elif parameter == "frequency":
-<<<<<<< HEAD
                         self._post("frequency", int(value))                            
-=======
-                        self._post("frequency", value)
->>>>>>> 52c4617b
                 self._device_parameters[parameter] = value
             else:
                 raise Exception(f"Attempting to set {parameter} without a connection to the instrument")
@@ -161,16 +157,8 @@
         value = str(value)
         print(f"posting {name}={value} to {self.name}")
         for _ in range(3):
-<<<<<<< HEAD
             response = requests.post(f"http://{self.address}/", data={name:value}, timeout=1)
             if response.status_code == 200:
-=======
-            print(requests.get(f"http://{self.address}/"))
-            response = requests.post(f"http://{self.address}/", data={name: value}, timeout=3)
-            if response.status_code == 200 and response.text == "OK":
-                self._post("readAll", 1)
-                self._post("readDiagnotic", 0)
->>>>>>> 52c4617b
                 return True
             else:
                 time.sleep(0.1)
