--- conflicted
+++ resolved
@@ -12,12 +12,7 @@
 from qibolab.sweeper import Parameter, Sweeper, SweeperType
 
 from .acquisition import AveragedAcquisition, DemodulatedAcquisition
-<<<<<<< HEAD
-from .cluster import Cluster
 from .module import ClusterModule
-=======
-from .port import QbloxInputPort, QbloxOutputPort
->>>>>>> daac4998
 from .q1asm import Block, Register, convert_phase, loop_block, wait_block
 from .sequencer import Sequencer, WaveformsBuffer
 from .sweeper import QbloxSweeper, QbloxSweeperType
@@ -128,33 +123,8 @@
     DEFAULT_SEQUENCERS: dict = {"o1": 0, "i1": 0}
     FREQUENCY_LIMIT = 500e6  # 500 MHz
 
-<<<<<<< HEAD
-    def __init__(self, name: str, address: str, cluster: Cluster):
-        """
-        Initialize a Qblox QRM-RF module.
-=======
-    property_wrapper = lambda parent, *parameter: property(
-        lambda self: parent.device.get(parameter[0]),
-        lambda self, x: parent._set_device_parameter(
-            parent.device, *parameter, value=x
-        ),
-    )
-    property_wrapper.__doc__ = """A lambda function used to create properties that wrap around the device parameters
-    and caches their value using `_set_device_parameter()`.
-    """
-    sequencer_property_wrapper = lambda parent, sequencer, *parameter: property(
-        lambda self: parent.device.sequencers[sequencer].get(parameter[0]),
-        lambda self, x: parent._set_device_parameter(
-            parent.device.sequencers[sequencer], *parameter, value=x
-        ),
-    )
-    sequencer_property_wrapper.__doc__ = """A lambda function used to create properties that wrap around the device
-    sequencer parameters and caches their value using `_set_device_parameter()`.
-    """
-
     def __init__(self, name: str, address: str):
         """Initialize a Qblox QRM-RF module.
->>>>>>> daac4998
 
         Parameters:
         - name: An arbitrary name to identify the module.
@@ -300,25 +270,6 @@
                 - settings['i1']['acquisition_duration'] (int): [0 to 8192 ns] the duration of the acquisition. It is limited by
                   the amount of memory available in the fpga to store i q samples.
         """
-<<<<<<< HEAD
-=======
-        if "o1" in settings:
-            self.ports["o1"] = QbloxOutputPort(
-                module=self,
-                sequencer_number=self.DEFAULT_SEQUENCERS["o1"],
-                port_number=0,
-                port_name="o1",
-            )
-        if "i1" in settings:
-            self.ports["i1"] = QbloxInputPort(
-                module=self,
-                output_sequencer_number=self.DEFAULT_SEQUENCERS["o1"],
-                input_sequencer_number=self.DEFAULT_SEQUENCERS["i1"],
-                port_number=0,
-                port_name="i1",
-            )
-
->>>>>>> daac4998
         self.settings = settings if settings else self.settings
 
     def _get_next_sequencer(self, port: str, frequency: int, qubits: dict, qubit: None):
