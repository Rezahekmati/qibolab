--- conflicted
+++ resolved
@@ -7,28 +7,12 @@
 from qblox_instruments.qcodes_drivers.qcm_qrm import QcmQrm as QbloxQrmQcm
 from qibo.config import log
 
-<<<<<<< HEAD
-from qibolab.instruments.qblox.cluster import Cluster
-from qibolab.instruments.qblox.module import ClusterModule
-from qibolab.instruments.qblox.q1asm import (
-    Block,
-    Register,
-    convert_phase,
-    loop_block,
-    wait_block,
-)
-from qibolab.instruments.qblox.sequencer import Sequencer, WaveformsBuffer
-from qibolab.instruments.qblox.sweeper import QbloxSweeper, QbloxSweeperType
-from qibolab.pulses import Pulse, PulseSequence, PulseShape, PulseType
-=======
-from qibolab.instruments.abstract import Instrument
 from qibolab.pulses import Pulse, PulseSequence, PulseType
->>>>>>> 735e34fb
 from qibolab.sweeper import Parameter, Sweeper, SweeperType
 
 from .acquisition import AveragedAcquisition, DemodulatedAcquisition
 from .cluster import Cluster
-from .port import QbloxInputPort, QbloxOutputPort
+from .module import ClusterModule
 from .q1asm import Block, Register, convert_phase, loop_block, wait_block
 from .sequencer import Sequencer, WaveformsBuffer
 from .sweeper import QbloxSweeper, QbloxSweeperType
