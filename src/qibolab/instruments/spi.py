# -*- coding: utf-8 -*-
"""
Class to interface with the SPI Rack Qutech Delft
"""
from qblox_instruments import SpiRack
from qibo.config import log, raise_error

from qibolab.instruments.abstract import AbstractInstrument, InstrumentException


class SPI(AbstractInstrument):
    def __init__(self, name, port):
        super().__init__(name, port)

    def connect(self):
        """
        Connects to the instrument using the IP address set in the runcard.
        """
        if not self.is_connected:
            for attempt in range(3):
                try:
                    self.device = SpiRack(self.name, self.address)
                    self.is_connected = True
                    break
                except KeyError as exc:
                    print(f"Unable to connect:\n{str(exc)}\nRetrying...")
                    self.name += "_" + str(attempt)
                except Exception as exc:
                    print(f"Unable to connect:\n{str(exc)}\nRetrying...")
            if not self.is_connected:
                raise InstrumentException(self, f"Unable to connect to {self.name}")
        else:
            raise_error(
                Exception, "There is an open connection to the instrument already"
            )

    def setup(self, **kwargs):
        # Init S4g and D5a modules in SPI mapped on runcard
        if self.is_connected:
            # TODO: Check data format from yml
            #      Make d5g modules optional in runcard
            #      Define span values in setup
            #      Implement parameters cache
            #      export current / voltage properties (and make them sweepable)
            self.s4g_modules = kwargs.pop("s4g_modules")
            self.d5a_modules = kwargs.pop("d5a_modules")
            self.hardware_avg = kwargs["hardware_avg"]
            self.sampling_rate = kwargs["sampling_rate"]
            self.repetition_duration = kwargs["repetition_duration"]
            self.minimum_delay_between_instructions = kwargs[
                "minimum_delay_between_instructions"
            ]
            for s4g_module in self.s4g_modules.values():
                if not s4g_module[1] in self.device.instrument_modules:
                    self.device.add_spi_module(s4g_module[0], "S4g", s4g_module[1])

            for d5a_module in self.d5a_modules.values():
                if not d5a_module[1] in self.device.instrument_modules:
                    self.device.add_spi_module(d5a_module[0], "D5a", d5a_module[1])
                    # set delault span
        else:
            raise_error(Exception, "There is no connection to the instrument")
        return

    def set_S4g_DAC_current(self, flux_port, current_value):
        module = self.s4g_modules[flux_port]
        self.device.instrument_modules[module[1]].instrument_modules[
            "dac" + str(module[2] - 1)
        ].current(current_value)

    def get_S4g_DAC_current(self, flux_port):
        module = self.s4g_modules[flux_port]
        return (
            self.device.instrument_modules[module[1]]
            .instrument_modules["dac" + str(module[2] - 1)]
            .current()
        )

    def set_S4g_span(self, flux_port, span_value):
        module = self.s4g_modules[flux_port]
        self.device.instrument_modules[module[1]].instrument_modules[
            "dac" + str(module[2] - 1)
        ].span(span_value)

    def get_S4g_span(self, flux_port):
        module = self.s4g_modules[flux_port]
        return (
            self.device.instrument_modules[module[1]]
            .instrument_modules["dac" + str(module[2] - 1)]
            .span()
        )

    def set_D5a_DAC_voltage(self, flux_port, voltage_value):
        module = self.d5a_modules[flux_port]
        self.device.instrument_modules[module[1]].instrument_modules[
            "dac" + str(module[2] - 1)
        ].voltage(voltage_value)

    def get_D5a_DAC_voltage(self, flux_port):
        module = self.d5a_modules[flux_port]
        return (
            self.device.instrument_modules[module[1]]
            .instrument_modules["dac" + str(module[2] - 1)]
            .voltage()
        )

    def set_D5a_span(self, flux_port, span_value):
        module = self.d5a_modules[flux_port]
        self.device.instrument_modules[module[1]].instrument_modules[
            "dac" + str(module[2] - 1)
        ].span(span_value)

    def get_D5a_span(self, flux_port):
        module = self.d5a_modules[flux_port]
        return (
            self.device.instrument_modules[module[1]]
            .instrument_modules["dac" + str(module[2] - 1)]
            .span()
        )

    def set_SPI_DACS_to_cero(self):
        self.device.set_dacs_zero()

    def get_SPI_IDN(self):
        return self.device.IDN()

    def get_SPI_temperature(self):
        return self.device.temperature()

    def get_SPI_battery_voltage(self):
        return self.device.battery_voltages()

    def __del__(self):
        self.disconnect()

    def disconnect(self):
        if self.is_connected:
            self.device.close()
            self.is_connected = False

    def close(self):
        if self.is_connected:
            self.device.close()
            self.is_connected = False

    def start(self):
        # Set the dacs to the values stored for each qubit in the runcard
        if self.is_connected:
            for module in self.s4g_modules.values():
<<<<<<< HEAD
                #Check current voltage of the module and warning
                actual_voltage = self.device.instrument_modules[module[1]].instrument_modules['dac' + str(module[2]-1)].current()
                #log.info(f"WARNING: {module[1]} - flux port {module[2]}: current voltage: {actual_voltage} new voltage: {module[3]}")

                self.device.instrument_modules[module[1]].instrument_modules['dac' + str(module[2]-1)].current(module[3])
                self.device.instrument_modules[module[1]].instrument_modules['dac' + str(module[2]-1)].span(module[4])
            for module in self.d5a_modules.values():
                #Check current voltage of the module and warning
                actual_voltage = self.device.instrument_modules[module[1]].instrument_modules['dac' + str(module[2]-1)].current()
                #log.info(f"WARNING: {module[1]} - flux port {module[2]}: current voltage: {actual_voltage} new voltage: {module[3]}")
                
                self.device.instrument_modules[module[1]].instrument_modules['dac' + str(module[2]-1)].voltage(module[3])
                self.device.instrument_modules[module[1]].instrument_modules['dac' + str(module[2]-1)].span(module[4])
=======
                # Check current voltage of the module and warning
                actual_voltage = (
                    self.device.instrument_modules[module[1]]
                    .instrument_modules["dac" + str(module[2] - 1)]
                    .current()
                )
                log.info(
                    f"WARNING: {module[1]} - flux port {module[2]}: current voltage: {actual_voltage} new voltage: {module[3]}"
                )

                self.device.instrument_modules[module[1]].instrument_modules[
                    "dac" + str(module[2] - 1)
                ].current(module[3])
                self.device.instrument_modules[module[1]].instrument_modules[
                    "dac" + str(module[2] - 1)
                ].span(module[4])
            for module in self.d5a_modules.values():
                # Check current voltage of the module and warning
                actual_voltage = (
                    self.device.instrument_modules[module[1]]
                    .instrument_modules["dac" + str(module[2] - 1)]
                    .current()
                )
                log.info(
                    f"WARNING: {module[1]} - flux port {module[2]}: current voltage: {actual_voltage} new voltage: {module[3]}"
                )

                self.device.instrument_modules[module[1]].instrument_modules[
                    "dac" + str(module[2] - 1)
                ].voltage(module[3])
                self.device.instrument_modules[module[1]].instrument_modules[
                    "dac" + str(module[2] - 1)
                ].span(module[4])
>>>>>>> e519a2bc

    def stop(self):
        # if self.is_connected:
        #     self.device.set_dacs_zero()
        return<|MERGE_RESOLUTION|>--- conflicted
+++ resolved
@@ -147,21 +147,6 @@
         # Set the dacs to the values stored for each qubit in the runcard
         if self.is_connected:
             for module in self.s4g_modules.values():
-<<<<<<< HEAD
-                #Check current voltage of the module and warning
-                actual_voltage = self.device.instrument_modules[module[1]].instrument_modules['dac' + str(module[2]-1)].current()
-                #log.info(f"WARNING: {module[1]} - flux port {module[2]}: current voltage: {actual_voltage} new voltage: {module[3]}")
-
-                self.device.instrument_modules[module[1]].instrument_modules['dac' + str(module[2]-1)].current(module[3])
-                self.device.instrument_modules[module[1]].instrument_modules['dac' + str(module[2]-1)].span(module[4])
-            for module in self.d5a_modules.values():
-                #Check current voltage of the module and warning
-                actual_voltage = self.device.instrument_modules[module[1]].instrument_modules['dac' + str(module[2]-1)].current()
-                #log.info(f"WARNING: {module[1]} - flux port {module[2]}: current voltage: {actual_voltage} new voltage: {module[3]}")
-                
-                self.device.instrument_modules[module[1]].instrument_modules['dac' + str(module[2]-1)].voltage(module[3])
-                self.device.instrument_modules[module[1]].instrument_modules['dac' + str(module[2]-1)].span(module[4])
-=======
                 # Check current voltage of the module and warning
                 actual_voltage = (
                     self.device.instrument_modules[module[1]]
@@ -195,7 +180,6 @@
                 self.device.instrument_modules[module[1]].instrument_modules[
                     "dac" + str(module[2] - 1)
                 ].span(module[4])
->>>>>>> e519a2bc
 
     def stop(self):
         # if self.is_connected:
